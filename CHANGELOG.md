# Changelog

All notable changes to this project will be documented in this file.

Note:
* The format is based on [Keep a Changelog](https://keepachangelog.com/en/1.0.0/).
* This project adheres to [Semantic Versioning](https://semver.org/spec/v2.0.0.html).
( More notes about versioning and our release policies are [here](./RELEASE.md).

## Legend
The following emojis are used to highlight certain changes:
* 🛠 - BREAKING CHANGE.  Action is required if you use this functionality.
* ✨ - Noteworthy change to be aware of.

## [Unreleased]

### Added

### Changed

<<<<<<< HEAD
- `go-libp2p` dependency updated to [v0.36 (release notes)](https://github.com/libp2p/go-libp2p/releases/tag/v0.36.1)
- `bitswap/server` minor memory use and performance improvements
- `bitswap` unify logger names to use uniform format bitswap/path/pkgname
- `gateway` now always returns meaningful cache-control headers for generated HTML listings of UnixFS directories
- generate random test data using `ipfs/go-test` instead of internal util code
- Reduce overall memory use by chunker by reducing heap fragmentation

=======
>>>>>>> 88beadf0
### Removed

### Fixed

### Security

## [v0.22.0]

### Changed

- `go-libp2p` dependency updated to [v0.36 (release notes)](https://github.com/libp2p/go-libp2p/releases/tag/v0.36.1)
- `bitswap/server` minor memory use and performance improvements [#634](https://github.com/ipfs/boxo/pull/634)
- `bitswap` unify logger names to use uniform format bitswap/path/pkgname [#637](https://github.com/ipfs/boxo/pull/637)
- `gateway` now always returns meaningful cache-control headers for generated HTML listings of UnixFS directories [#643](https://github.com/ipfs/boxo/pull/643)
- `util` generate random test data using `ipfs/go-test` instead of internal util code [#638](https://github.com/ipfs/boxo/pull/638)
- `bitswap/server` `PeerLedger.Wants` now returns `bool` (interface change from `Wants(p peer.ID, e wl.Entry)` to `Wants(p peer.ID, e wl.Entry) bool`) [#629](https://github.com/ipfs/boxo/pull/629)

### Fixed

- `boxo/gateway` now correctly returns 404 Status Not Found instead of 500 when the requested content cannot be found due to offline exchange, gateway running in no-fetch (non-recursive) mode, or a similar restriction that only serves a specific set of CIDs. [#630](https://github.com/ipfs/boxo/pull/630)
- `bitswap/client` fix memory leak in BlockPresenceManager due to unlimited map growth. [#636](https://github.com/ipfs/boxo/pull/636)
- `bitswap/network` fixed race condition when a timeout occurred before hole punching completed while establishing a first-time stream to a peer behind a NAT [#651](https://github.com/ipfs/boxo/pull/651)
- `bitswap`: wantlist overflow handling now cancels existing entries to make room for newer entries. This fix prevents the wantlist from filling up with CIDs that the server does not have. [#629](https://github.com/ipfs/boxo/pull/629)

## [v0.21.0]

### Changed

- `boxo/gateway` is now tested against [gateway-conformance v6](https://github.com/ipfs/gateway-conformance/releases/tag/v0.6.0)
- `bitswap/client` supports additional tracing

### Removed

* 🛠 `routing/none` removed `ConstructNilRouting`, if you need this functionality you can use the Null Router from [go-libp2p-routing-helpers](https://github.com/libp2p/go-libp2p-routing-helpers).

### Fixed

- `routing/http`: the `FindPeer` now returns `routing.ErrNotFound` when no addresses are found
- `routing/http`: the `FindProvidersAsync` no longer causes a goroutine buildup

## [v0.20.0]

### Added

* ✨ `gateway` has new backend possibilities:
  * `NewRemoteBlocksBackend` allows you to create a gateway backend that uses one or multiple other gateways as backend. These gateways must support RAW block requests (`application/vnd.ipld.raw`), as well as IPNS Record requests (`application/vnd.ipfs.ipns-record`). With this, we also introduced `NewCacheBlockStore`, `NewRemoteBlockstore` and `NewRemoteValueStore`.
  * `NewRemoteCarBackend` allows you to create a gateway backend that uses one or multiple Trustless Gateways as backend. These gateways must support CAR requests (`application/vnd.ipld.car`), as well as the extensions describe in [IPIP-402](https://specs.ipfs.tech/ipips/ipip-0402/). With this, we also introduced `NewCarBackend`, `NewRemoteCarFetcher` and `NewRetryCarFetcher`.
* `gateway` now sets the [`Content-Location`](https://developer.mozilla.org/en-US/docs/Web/HTTP/Headers/Content-Location) header for requests with non-default content format, as a result of content negotiation. This allows generic and misconfigured HTTP caches to store Deserialized, CAR and Block responses separately, under distinct cache keys.
* `gateway` now supports `car-dups`, `car-order` and `car-version` as query parameters in addition to the `application/vnd.ipld.car` parameters sent via `Accept` header. The parameters in the `Accept` header have always priority, but including them in URL simplifies HTTP caching and allows use in `Content-Location` header on CAR responses to maximize interoperability with wide array of HTTP caches.
* `bitswap/server` now allows to override the default peer ledger with `WithPeerLedger`.

### Fixed

* `routing/http/server` now returns 404 Status Not Found when no records can be found.
* `routing/http/server` now supports legacy RSA PeerIDs encoded as Base58 Multihash

## [v0.19.0]

### Added

* `routing/http/server` now adds `Cache-Control` HTTP header to GET requests: 15 seconds for empty responses, or 5 minutes for responses with providers.
* `routing/http/server` the `/ipns` endpoint is more friendly to users opening URL in web browsers: returns `Content-Disposition` header and defaults to `application/vnd.ipfs.ipns-record` response when `Accept` is missing.
* `provider`:
  * Exports a `NewPrioritizedProvider`, which can be used to prioritize certain providers while ignoring duplicates.
  * 🛠️ `NewPinnedProvider` now prioritizes root blocks, even if `onlyRoots` is set to `false`.

### Changed

* `go` version changed to 1.21

### Fixed

- 🛠️`routing/http/server`: delegated peer routing endpoint now supports both [PeerID string notaitons from libp2p specs](https://github.com/libp2p/specs/blob/master/peer-ids/peer-ids.md#string-representation).
- `bitswap`: add missing client `WithBlockReceivedNotifier` and `WithoutDuplicatedBlockStats` options to the exchange.

## [v0.18.0]

### Added

- `blockservice` now has `ContextWithSession` and `EmbedSessionInContext` functions, which allows to embed a session in a context. Future calls to `BlockGetter.GetBlock`, `BlockGetter.GetBlocks` and `NewSession` will use the session in the context.
- `blockservice.NewWritethrough` deprecated function has been removed, instead you can do `blockservice.New(..., ..., WriteThrough())` like previously.
- `gateway`: a new header configuration middleware has been added to replace the existing header configuration, which can be used more generically.
- `namesys` now has a `WithMaxCacheTTL` option, which allows you to define a maximum TTL that will be used for caching IPNS entries.

### Fixed

- 🛠 `boxo/gateway`: when making a trustless CAR request with the "entity-bytes" parameter, using a negative index greater than the underlying entity length could trigger reading more data than intended
- 🛠 `boxo/gateway`: the header configuration `Config.Headers` and `AddAccessControlHeaders` has been replaced by the new middleware provided by `NewHeaders`.
- 🛠 `routing/http/client`: the default HTTP client is no longer a global singleton. Therefore, using `WithUserAgent` won't modify the user agent of existing routing clients. This will also prevent potential race conditions. In addition, incompatible options will now return errors instead of silently failing.

## [v0.17.0]

### Added

* 🛠 `pinning/pinner`: you can now give a custom name when pinning a CID. To reflect this, the `Pinner` has been adjusted. Note that calling `Pin` for the same CID with a different name will replace its current name by the newly given name.

### Removed

- 🛠 `tracing` `jaeger` exporter has been removed due to it's deprecation and removal from upstream, you should use `otlp` exporter instead. See the [docs](./docs/tracing.md) for an example.

## [v0.16.0]

### Changed

* 🛠 `boxo/namesys`: now fails when multiple valid DNSLink entries are found for the same domain. This used to cause undefined behavior before. Now, we return an error, according to the [specification](https://dnslink.dev/).

### Removed

* 🛠 `boxo/gateway`: removed support for undocumented legacy `ipfs-404.html`. Use [`_redirects`](https://specs.ipfs.tech/http-gateways/web-redirects-file/) instead.
* 🛠 `boxo/namesys`: removed support for legacy DNSLink entries at the root of the domain. Use [`_dnslink.` TXT record](https://docs.ipfs.tech/concepts/dnslink/) instead.
* 🛠 `boxo/coreapi`, an intrinsic part of Kubo, has been removed and moved to `kubo/core/coreiface`.

### Fixed

* `boxo/gateway`
  * a panic (which is recovered) could sporadically be triggered inside a CAR request, if the right [conditions were met](https://github.com/ipfs/boxo/pull/511).
  * no longer emits `http: superfluous response.WriteHeader` warnings when an error happens.

## [v0.15.0]

### Changed

* 🛠 Bumped to [`go-libp2p` 0.32](https://github.com/libp2p/go-libp2p/releases/tag/v0.32.0).

## [v0.14.0]

### Added

* `boxo/gateway`:
  * A new `WithResolver(...)` option can be used with `NewBlocksBackend(...)` allowing the user to pass their custom `Resolver` implementation.
  * The gateway now sets a `Cache-Control` header for requests under the `/ipns/` namespace if the TTL for the corresponding IPNS Records or DNSLink entities is known.
* `boxo/bitswap/client`:
  * A new `WithoutDuplicatedBlockStats()` option can be used with `bitswap.New` and `bsclient.New`. This disable accounting for duplicated blocks, which requires a `blockstore.Has()` lookup for every received block and thus, can impact performance.
* ✨ Migrated repositories into Boxo
  * [`github.com/ipfs/kubo/peering`](https://pkg.go.dev/github.com/ipfs/kubo/peering) => [`./peering`](./peering)
    A service which establish, overwatch and maintain long lived connections.
  * [`github.com/ipfs/kubo/core/bootstrap`](https://pkg.go.dev/github.com/ipfs/kubo/core/bootstrap) => [`./bootstrap](./bootstrap)
    A service that maintains connections to a number of bootstrap peers.

### Changed

* `boxo/gateway`
  * 🛠 The `IPFSBackend` interface was updated to make the responses of the
    `Head` method more explicit. It now returns a `HeadResponse` instead of a
    `files.Node`.
* `boxo/routing/http/client.Client` is now exported. This means you can now pass
  it around functions, or add it to a struct if you want.
* 🛠 The `path` package has been massively refactored. With this refactor, we have
  condensed the different path-related and/or Kubo-specific packages under a single generic one. Therefore, there
  are many breaking changes. Please consult the [documentation](https://pkg.go.dev/github.com/ipfs/boxo/path)
  for more details on how to use the new package.
  * Note: content paths created with `boxo/path` are automatically normalized:
    - Replace multiple slashes with a single slash.
    - Eliminate each `.` path name element (the current directory).
    - Eliminate each inner `..` path name element (the parent directory) along with the non-`..` element that precedes it.
    - Eliminate `..` elements that begin a rooted path: that is, replace "`/..`" by "`/`" at the beginning of a path.
* 🛠 The signature of `CoreAPI.ResolvePath` in  `coreiface` has changed to now return
  the remainder segments as a second return value, matching the signature of `resolver.ResolveToLastNode`.
* 🛠 `routing/http/client.FindPeers` now returns `iter.ResultIter[types.PeerRecord]` instead of `iter.ResultIter[types.Record]`. The specification indicates that records for this method will always be Peer Records.
* 🛠 The `namesys` package has been refactored. The following are the largest modifications:
  * The options in `coreiface/options/namesys` have been moved to `namesys` and their names
    have been made more consistent.
  * Many of the exported structs and functions have been renamed in order to be consistent with
    the remaining packages.
  * `namesys.Resolver.Resolve` now returns a TTL, in addition to the resolved path. If the
    TTL is unknown, 0 is returned. `IPNSResolver` is able to resolve a TTL, while `DNSResolver`
    is not.
  * `namesys/resolver.ResolveIPNS` has been moved to `namesys.ResolveIPNS` and now returns a TTL
    in addition to the resolved path.
* ✨ `boxo/ipns` record defaults follow recommendations from [IPNS Record Specification](https://specs.ipfs.tech/ipns/ipns-record/#ipns-record):
    * `DefaultRecordTTL` is now set to `1h`
    * `DefaultRecordLifetime` follows the increased expiration window of Amino DHT ([go-libp2p-kad-dht#793](https://github.com/libp2p/go-libp2p-kad-dht/pull/793)) and is set to `48h`
* 🛠 The `gateway`'s `IPFSBackend.ResolveMutable` is now expected to return a TTL in addition to
    the resolved path. If the TTL is unknown, 0 should be returned.

### Removed

* 🛠 `util.MultiErr` has been removed. Please use Go's native support for wrapping errors, or `errors.Join` instead.

### Fixed

### Security

## [v0.13.1]

### Added

* An option `DisableHTMLErrors` has been added to `gateway.Config`. When this option
  is `true`, pretty HTML error pages for web browsers are disabled. Instead, a
  `text/plain` page with the raw error message as the body is returned.

### Changed

### Removed

### Fixed

### Security

## [v0.13.0]

### Added

* ✨ The `routing/http` implements Delegated Peer Routing introduced in [IPIP-417](https://github.com/ipfs/specs/pull/417).

### Changed

* 🛠 The `routing/http` package received the following modifications:
  * Client `GetIPNSRecord` and `PutIPNSRecord` have been renamed to `GetIPNS` and
    `PutIPNS`, respectively. Similarly, the required function names in the server
    `ContentRouter` have also been updated.
  * `ReadBitswapProviderRecord` has been renamed to `BitswapRecord` and marked as deprecated.
    From now on, please use the protocol-agnostic `PeerRecord` for most use cases. The new
    Peer Schema has been introduced in [IPIP-417](https://github.com/ipfs/specs/pull/417).

### Removed

* 🛠 The `routing/http` package experienced following removals:
  * Server and client no longer support the experimental `Provide` method.
    `ProvideBitswap` is still usable, but marked as deprecated. A protocol-agnostic
    provide mechanism is being worked on in [IPIP-378](https://github.com/ipfs/specs/pull/378).
  * Server no longer exports `FindProvidersPath` and `ProvidePath`.

### Fixed

* The normalization of DNSLink identifiers in `gateway` has been corrected in the edge
  case where the value passed to the path component of the URL is already normalized.

### Security

## [v0.12.0]

### Added

* The `routing/http` client and server now support Delegated IPNS at `/routing/v1`
  as per [IPIP-379](https://specs.ipfs.tech/ipips/ipip-0379/).
* 🛠 The `verifycid` package has been updated with the new Allowlist interface as part of
  reducing globals efforts.
* The `blockservice` and `provider` packages has been updated to accommodate for
  changes in `verifycid`.

### Changed

* 🛠 `blockservice.New` now accepts a variadic of func options following the [Functional
  Options pattern](https://www.sohamkamani.com/golang/options-pattern/).

### Removed

### Fixed

- HTTP Gateway API: Not having a block will result in a 5xx error rather than 404
- HTTP Gateway API: CAR requests will return 200s and a CAR file proving a requested path does not exist rather than returning an error
- 🛠 `MultiFileReader` has been updated with a new header with the encoded file name instead of the plain filename, due to a regression found in  [`net/textproto`](https://github.com/golang/go/issues/60674). This only affects files with binary characters in their name. By keeping the old header, we maximize backwards compatibility.
  |            | New Client | Old Client  |
  |------------|------------|-------------|
  | New Server | ✅         | 🟡*         |
  | Old Server | ✅         | ✅          |
   *Old clients can only send Unicode file paths to the server.

### Security

## [v0.11.0]

### Added

* ✨ The gateway now supports the optional `order` and `dups` CAR parameters
  from [IPIP-412](https://github.com/ipfs/specs/pull/412).
  * The `BlocksBackend` only implements `order=dfs` (Depth-First Search)
    ordering, which was already the default behavior.
  * If a request specifies no `dups`, response with `dups=n` is returned, which
    was already the default behavior.
  * If a request explicitly specifies a CAR `order` other than `dfs`, it will
    result in an error.
  * The only change to the default behavior on CAR responses is that we follow
    IPIP-412 and make `order=dfs;dups=n` explicit in the returned
    `Content-Type` HTTP header.
* ✨ While the call signature remains the same, the blocks that Bitswap returns can now be cast to [traceability.Block](./bitswap/client/traceability/block.go), which will additionally tell you where the Block came from and how long it took to fetch. This helps consumers of Bitswap collect better metrics on Bitswap behavior.

### Changed

* 🛠 The `ipns` package has been refactored.
  * You should no longer use the direct Protobuf version of the IPNS Record.
    Instead, we have a shiny new `ipns.Record` type that wraps all the required
    functionality to work the best as possible with IPNS v2 Records. Please
    check the [documentation](https://pkg.go.dev/github.com/ipfs/boxo/ipns) for
    more information, and follow
    [ipfs/specs#376](https://github.com/ipfs/specs/issues/376) for related
    IPIP.
  * There is no change to IPNS Records produced by `boxo/ipns`, it still
    produces both V1 and V2 signatures by default, it is still backward-compatible.

### Removed

- 🛠 `ipld/car`  has been removed. Please use [ipld/go-car](https://github.com/ipld/go-car) instead.
  More information regarding this decision can be found in [issue 218](https://github.com/ipfs/boxo/issues/218).

### Fixed

- Removed mentions of unused ARC algorithm ([#336](https://github.com/ipfs/boxo/issues/366#issuecomment-1597253540))
- Handle `_redirects` file when `If-None-Match` header is present ([#412](https://github.com/ipfs/boxo/pull/412))

### Security

## [0.10.3] - 2023-08-08

### Added

### Changed

### Removed

### Fixed

- Handle `_redirects` file when `If-None-Match` header is present ([#412](https://github.com/ipfs/boxo/pull/412))

### Security

## [0.10.2] - 2023-06-29

### Fixed

- Gateway: include CORS on subdomain redirects.
- Gateway: ensure 'X-Ipfs-Root' header is valid.

## [0.10.1] - 2023-06-19

### Added

None.

### Changed

None.

### Removed

None.

### Fixed

- Allow CAR requests with a path when `DeserializedResponses` is `false`.

### Security

None.

## [0.10.0] - 2023-06-09

### Added

* ✨ The gateway now supports partial CAR exports via query parameters from [IPIP-402](https://github.com/ipfs/specs/pull/402).

### Changed

* 🛠 A few trivial breaking changes have been done to the gateway:
  * The signature of `IPFSBackend.GetCAR` has been adapted to support [IPIP-402](https://github.com/ipfs/specs/pull/402) CAR Parameters.
  * A few variables have been renamed for consistency:
    * `WithHostname` -> `NewHostnameHandler`
    * `Specification` -> `PublicGateway`
    * `NewErrorResponse` -> `NewErrorStatusCode`
    * `NewErrorResponseForCode` -> `NewErrorStatusCodeFromStatus`
    * `BlocksGateway` -> `BlocksBackend`
    * `BlocksGatewayOption` -> `BlocksBackendOption`
    * `NewBlocksGateway` -> `NewBlocksBackend`
  * Some functions that are not supposed to be outside of the package were removed: `ServeContent`.

### Removed

None.

### Fixed

None.

### Security

None.

## [0.9.0] - 2023-06-08

### Added

- ✨ `gateway` The gateway were updated to provide better features for users and gateway implementers:
  - New human-friendly error messages.
  - Updated, higher-definition icons in directory listings.
  - Customizable menu items next to "About IPFS" and "Install IPFS".
  - Valid DAG-CBOR and DAG-JSON blocks now provide a preview, where links can be followed.
- `ipns` add `ValidateWithPeerID` and `UnmarshalIpnsEntry` helpers. (https://github.com/ipfs/boxo/pulls/292)
- 🛠 `coreiface/tests` add `*testing.T` argument to the swarm provider. (https://github.com/ipfs/boxo/pulls/321)

### Changed

- 🛠 `boxo/pinner` some listing methods have been changed to now return a `<-chan StreamedCid`.  This allows the consumption of pins *while* the pinner is listing them, which for large pinset can take a long time. (https://github.com/ipfs/boxo/pulls/336)
  The concerned methods are:
  - `DirectKeys`
  - `RecursiveKeys`
  - `InternalKeys`
- 🛠 `provider/batched.New` has been moved to `provider.New` and arguments has been changed. (https://github.com/ipfs/boxo/pulls/273)
  - A routing system is now passed with the `provider.Online` option, by default the system run in offline mode (push stuff onto the queue).
  - When using `provider.Online` calling the `.Run` method is not required anymore, the background worker is implicitly started in the background by `provider.New`.
  - You do not have to pass a queue anymore, you pass a `datastore.Datastore` exclusively.
- 🛠 `provider.NewOfflineProvider` has been renamed to `provider.NewNoopProvider` to show more clearly that is does nothing. (https://github.com/ipfs/boxo/pulls/273)
- 🛠 `provider.Provider` and `provider.Reprovider` has been merged under one `provider.System`. (https://github.com/ipfs/boxo/pulls/273)
- 🛠 `routing/http` responses now return a streaming `iter.ResultIter` generic interface. (https://github.com/ipfs/boxo/pulls/18)
- 🛠 `coreiface` add options and `AllowOffline` option to `RoutingAPI.Put`. (https://github.com/ipfs/boxo/pulls/278)
- 🛠 `gateway` now has deserialized responses turned off by default. This can be configured via `DeserializedResponses`. (https://github.com/ipfs/boxo/pull/252)

### Removed

- 🛠 `provider/queue` has been moved to `provider/internal/queue`. (https://github.com/ipfs/boxo/pulls/273)
- 🛠 `provider/simple` has been removed, now instead you can use `provider.New` because it accept non batched routing systems and use type assertion for the `ProvideMany` call, giving a single implementation. (https://github.com/ipfs/boxo/pulls/273)
- 🛠 `provider.NewSystem` has been removed, `provider.New` now returns a `provider.System` directly. (https://github.com/ipfs/boxo/pulls/273)

### Fixed

- `gateway` fix panics by returning in all error cases. (https://github.com/ipfs/boxo/pulls/314)
- `gateway` avoid duplicate payload during subdomain redirects. (https://github.com/ipfs/boxo/pulls/326)
- `gateway` correctly handle question marks in URL when redirecting. (https://github.com/ipfs/boxo/pulls/#313)

### Security

None

## [0.8.1] - 2023-04-25

### Added

- `gateway` trace context header support (https://github.com/ipfs/boxo/pull/256)

### Changed

- `gateway` widen duration histograms and cleanup (https://github.com/ipfs/boxo/pull/265)

### Deprecated

None

### Removed

None

### Fixed

- `gateway` panic on path without enough components (https://github.com/ipfs/boxo/pull/272)

### Security

None

## [0.8.0] - 2023-04-05
### Added

- ✨ Migrated repositories into Boxo (https://github.com/ipfs/boxo/pull/220)
  - github.com/ipfs/interface-go-ipfs-core => ./coreiface
  - github.com/ipfs/go-pinning-service-http-client => ./pinning/remote/client
  - github.com/ipfs/go-path => ./path
  - github.com/ipfs/go-namesys => ./namesys
  - github.com/ipfs/go-mfs => ./mfs
  - github.com/ipfs/go-ipfs-provider => ./provider
  - github.com/ipfs/go-ipfs-pinner => ./pinning/pinner
  - github.com/ipfs/go-ipfs-keystore => ./keystore
  - github.com/ipfs/go-filestore => ./filestore
  - github.com/ipfs/go-ipns => ./ipns
  - github.com/ipfs/go-blockservice => ./blockservice
  - github.com/ipfs/go-ipfs-chunker => ./chunker
  - github.com/ipfs/go-fetcher => ./fetcher
  - github.com/ipfs/go-ipfs-blockstore => ./blockstore
  - github.com/ipfs/go-ipfs-posinfo => ./filestore/posinfo
  - github.com/ipfs/go-ipfs-util => ./util
  - github.com/ipfs/go-ipfs-ds-help => ./datastore/dshelp
  - github.com/ipfs/go-verifcid => ./verifcid
  - github.com/ipfs/go-ipfs-exchange-offline => ./exchange/offline
  - github.com/ipfs/go-ipfs-routing => ./routing
  - github.com/ipfs/go-ipfs-exchange-interface => ./exchange
  - github.com/ipfs/go-unixfs => ./ipld/unixfs
  - github.com/ipfs/go-merkledag => ./ipld/merkledag
  - github.com/ipld/go-car => ./ipld/car
- ✨ Added a migration tool to aid in migrating from the migrated repositories to Boxo, see the documentation here: https://github.com/ipfs/boxo/blob/main/README.md#migrating-to-boxo (https://github.com/ipfs/boxo/pull/226)
  - Added a check to ensure the migration tool is only run in a Git repository (with an optional override flag)
- ✨ Added tracing and metrics to the refactored gateway for its IPFS backend


### Changed

- Removed a mention of "bitswap" in blockservice debug logs
- Changed the Bitswap message package from "bitswap.message.pb" to "bitswap.message.v1.pb" to avoid protobuf panics due to duplicate registration with [go-bitswap](https://github.com/ipfs/go-bitswap) (https://github.com/ipfs/boxo/pull/212)
- ✨ Remove a busyloop in blockservice getBlocks by removing batching when caching (https://github.com/ipfs/boxo/pull/232)

### Deprecated

None

### Removed

None

### Fixed

- Ensure dag-cbor/json codecs are registered in the gateway handler (https://github.com/ipfs/boxo/pull/223)
- ✨ Refactor the Gateway API to operate on higher level semantics (https://github.com/ipfs/boxo/pull/176)
- Fixed a panic in the gateway handler when returning errors (https://github.com/ipfs/boxo/pull/255)

### Security

None<|MERGE_RESOLUTION|>--- conflicted
+++ resolved
@@ -18,16 +18,8 @@
 
 ### Changed
 
-<<<<<<< HEAD
-- `go-libp2p` dependency updated to [v0.36 (release notes)](https://github.com/libp2p/go-libp2p/releases/tag/v0.36.1)
-- `bitswap/server` minor memory use and performance improvements
-- `bitswap` unify logger names to use uniform format bitswap/path/pkgname
-- `gateway` now always returns meaningful cache-control headers for generated HTML listings of UnixFS directories
-- generate random test data using `ipfs/go-test` instead of internal util code
-- Reduce overall memory use by chunker by reducing heap fragmentation
-
-=======
->>>>>>> 88beadf0
+- `chunker` refactored to reduce overall memory use by reducing heap fragmentation [#649](https://github.com/ipfs/boxo/pull/649)
+
 ### Removed
 
 ### Fixed
