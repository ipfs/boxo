# Changelog

All notable changes to this project will be documented in this file.

Note:
* The format is based on [Keep a Changelog](https://keepachangelog.com/en/1.0.0/).
* This project adheres to [Semantic Versioning](https://semver.org/spec/v2.0.0.html).
( More notes about versioning and our release policies are [here](./RELEASE.md).

## Legend
The following emojis are used to highlight certain changes:
* 🛠 - BREAKING CHANGE.  Action is required if you use this functionality.
* ✨ - Noteworthy change to be aware of.

## [Unreleased]

### Added

- Control over UnixFS DAG Width
  - We have made some changes to allow setting custom max width of UnixFS DAGs. This enables users to produce DAGs that follow current and future community conventions (see the [related discussion](https://discuss.ipfs.tech/t/should-we-profile-cids/18507)).
  - `ipld/unixfs`: `DagModifier` now allows specifying file DAG Width (`MaxLinks`) [#898](https://github.com/ipfs/boxo/pull/898)
  - `ipld/unixfs/io/directory`: We have made some changes to unixfs directory tooling [#906](https://github.com/ipfs/boxo/pull/906)
    - We have exposed creator methods for new `BasicDirectory` and `HAMTDirectory`, that complement the existing `NewDirectory()` which creates dynamic directories.
    - We have added `WithCidBuilder(...)`, `WithMaxLinks(...)`, `WithMaxHAMTFanout(...)` and `WithStat(...)` as options to these new methods so that empty directories can be initilized as wished from the get-go.
    - `WithMaxLinks(...)` and `WithMaxHAMTFanout(...)` are new options that allow to set a limit to the number of children that a directory DAG node can have. For details on what they exactly do for each of the directory type, please check the documentation.
  - `mfs` supports as well the new `MaxLinks` and `MaxHAMTFanout` options. They have been made part of the `MkdirOptions` object and the methods `NewEmptyDirectory()` and `NewEmptyRoot()` have been added to facilitate the initialization of MFS objects. [#906](https://github.com/ipfs/boxo/pull/906)
- `provider`: added support for walking partial DAGs in offline mode [#905](https://github.com/ipfs/boxo/pull/905)
  - a `KeyChanFunc` that traverses DAGs from a given root (`NewDAGProvider`).
  - a `KeyChanFunc` that buffers all the CIDs in memory from another `KeyChanFunc` (`NewBufferedProvider`).
  - `fetcher/impl/blockservice`: new option `SkipNotFound` for the IPLD fetcher. It will skip not found nodes when traversing the DAG. This allows offline traversal of DAGs when using, for example, an offline blockservice.
  - This enables use case of providing lazy-loaded, partially local DAGs (like `ipfs files` in Kubo's MFS implementation, see [kubo#10386](https://github.com/ipfs/kubo/issues/10386))
- `gateway`: generated HTML with UnixFS directory listings now include a button for copying CIDs of child entities [#899](https://github.com/ipfs/boxo/pull/899)

### Changed

- upgrade to `go-libp2p` [v0.41.1](https://github.com/libp2p/go-libp2p/releases/tag/v0.41.1)
- `bitswap/network`: Add a new `requests_in_flight` metric gauge that measures how many bitswap streams are being written or read at a given time.
- improve speed of data onboarding by batching/bufering provider queue writes [#888](https://github.com/ipfs/boxo/pull/888)
<<<<<<< HEAD
- `provider`: providing queue is now independent from reprovides, speeding up initial provides [#907](https://github.com/ipfs/boxo/pull/907)
=======
- `provider/queue` deduplicates CIDs [#910](https://github.com/ipfs/boxo/pull/910)
>>>>>>> bace665f

### Removed

### Fixed

- `gateway`: query parameters are now supported and preserved in redirects triggered by a [`_redirects`](https://specs.ipfs.tech/http-gateways/web-redirects-file/) file [#886](https://github.com/ipfs/boxo/pull/886)
- `provider`: adjusted first reprovide timing after node reboot [#890](https://github.com/ipfs/boxo/pull/890)
- `gateway`: validate configuration and warn when `UseSubdomains=true` is used with IP-based hostnames [#903](https://github.com/ipfs/boxo/pull/903)

### Security


## [v0.29.1]

### Changed

- `bitswap/httpnet`: do not follow redirects [#878](https://github.com/ipfs/boxo/pull/878)
- `provider`: provider helper that buffers results to fix issues with slow re-providing [#870](https://github.com/ipfs/boxo/pull/870)

### Fixed

- fix(`provider`): don't reprovide if `reprovideInterval` is set to 0 [#871](https://github.com/ipfs/boxo/pull/871)
- `gateway`: Skip DNSLink lookup for IP addresses to avoid unnecessary DNS queries [#880](https://github.com/ipfs/boxo/pull/880)
- `bitswap/client`: Fix unintentional ignoring `DontHaveTimeoutConfig` [#872](https://github.com/ipfs/boxo/pull/872)


## [v0.29.0]

### Added

- feat(bitswap/client): MinTimeout for DontHaveTimeoutConfig [#865](https://github.com/ipfs/boxo/pull/865)
- ✨ `httpnet`: Transparent HTTP-block retrieval support over Trustless Gateways [#747]((https://github.com/ipfs/boxo/pull/747):
  - Complements Bitswap as a block-retrieval mechanism, implementing `bitswap/network`.
  - Understands peers found in provider records with `/.../http` endpoints (trustless gateway).
  - Treats them as "Bitswap" peers, except instead of using Bitswap it makes HTTP/2 requests to discover (`HEAD`) and retrieve (`GET`) individual blocks (`?format=raw`).
  - A `bitswap/network` proxy implementation allows co-existance with standard `bitswap/network/bsnet`.
  - `httpnet` is not enabled by default. Upstream implementations may use it by modifying how they create the Bitswap network and initialize bitswap.

### Changed

- `ipns`: The `DefaultRecordTTL` changed from `1h` to `5m` [#859](https://github.com/ipfs/boxo/pull/859)
- upgrade to `go-libp2p` [v0.41.0](https://github.com/libp2p/go-libp2p/releases/tag/v0.41.0)
- upgrade to `go-libp2p-kad-dht` [v0.30.2](github.com/libp2p/go-libp2p-kad-dht v0.30.2)
- upgrade to `go-datastore` [v0.8.2](https://github.com/ipfs/go-datastore/releases/tag/v0.8.2) - includes API updates and removes go-process
- `bitswap/client` reduce lock scope of PeerManageer to help performance [#860](https://github.com/ipfs/boxo/pull/860)
- `NewFromIpfsHost()` and the rest of the `BitSwapNetwork` implementation has moved from `github.com/ipfs/boxo/bitswap/network` to `github.com/ipfs/boxo/bitswap/network/bsnet`.

### Removed

- Removed dependency on `github.com/hashicorp/go-multierror` so that boxo only depends on one multi-error package, `go.uber.org/multierr`. [#867](https://github.com/ipfs/boxo/pull/867)


## [v0.28.0]

### Added

- `bitswap/client`: Add `DontHaveTimeoutConfig` type alias and `func DontHaveTimeoutConfig()` to expose config defined in internal package.
### Changed

- move `ipld/unixfs` from gogo protobuf [#841](https://github.com/ipfs/boxo/pull/841)
- `provider`: Prevent multiple instances of reprovider.Reprovide() from running at the same time. [#834](https://github.com/ipfs/boxo/pull/834)
- upgrade to `go-libp2p` [v0.40.0](https://github.com/libp2p/go-libp2p/releases/tag/v0.40.0)
- upgrade to `go-libp2p-kad-dht` [v0.29.0](github.com/libp2p/go-libp2p-kad-dht v0.29.0)
- move bitswap and filestore away from gogo protobuf [#839](https://github.com/ipfs/boxo/pull/839)
- updated Go in `go.mod` to 1.23 [#848](https://github.com/ipfs/boxo/pull/848)

**Note: This release contains changes to protocol buffer library code. If you depend on deterministic CIDs then please double-check,, before upgrading, that this release does not generate different CIDs.**

### Removed

### Fixed

### Security


## [v0.27.4]

### Fixed

- Fix memory leaks due to not cleaning up wantlists [#829](https://github.com/ipfs/boxo/pull/829), [#833](https://github.com/ipfs/boxo/pull/833)
- `ipns`: Improved interop with legacy clients by restoring support for `[]byte` CID in `Value` field. `Value()` will convert it to a valid `path.Path`. Empty `Value()` will produce `NoopPath` (`/ipfs/bafkqaaa`) to avoid breaking existing code that expects a valid record to always produce a valid content path. [#830](https://github.com/ipfs/boxo/pull/830)
- `gateway/blocks-backend`: Removed IPLD decoding in GetBlock funciton in gateway's BlocksBackend. Now it's querying the blockService directly instead of dagService. [#845](https://github.com/ipfs/boxo/pull/845)


## [v0.27.3]

### Added

- `provider`: Added `ReprovideInterval` and `LastRun` stats to the Reprovider [#815](https://github.com/ipfs/boxo/pull/815)

### Removed

- `bitswap/client`: Remove unused tracking of CID for interested sessions. [#821](https://github.com/ipfs/boxo/pull/821)

### Fixed

- `bitswap/client`: Fix runaway goroutine creation under high load. Under high load conditions, goroutines are created faster than they can complete and the more goroutines creates the slower them complete. This creates a positive feedback cycle that ends in OOM. The fix dynamically adjusts message send scheduling to avoid the runaway condition. [#817](https://github.com/ipfs/boxo/pull/817)
- `bitswap/client`: Fix resource leak caused by recording the presence of blocks that no session cares about. [#822](https://github.com/ipfs/boxo/pull/822)


## [v0.27.2]

### Fixed

- `bitswap/client`: Reverted attempt to send cancels with excluded peer due to additional issues with wantlist accounting [#809](https://github.com/ipfs/boxo/pull/809)


## [v0.27.1]

### Fixed

- `bitswap/client`: Fixed fix sending cancels when excluding peer [#805](https://github.com/ipfs/boxo/pull/805)


## [v0.27.0]

### Added

- `gateway` Support for custom DNSLink / DoH resolvers on `localhost` to simplify integration with non-ICANN DNS systems [#645](https://github.com/ipfs/boxo/pull/645)

### Changed

- `gateway`: The default DNSLink resolver for `.eth` TLD changed to `https://dns.eth.limo/dns-query` [#781](https://github.com/ipfs/boxo/pull/781)
- `gateway`: The default DNSLink resolver for `.crypto` TLD changed to `https://resolver.unstoppable.io/dns-query` [#782](https://github.com/ipfs/boxo/pull/782)
- upgrade to `go-libp2p-kad-dht` [v0.28.2](https://github.com/libp2p/go-libp2p-kad-dht/releases/tag/v0.28.2)
- `bitswap/client`: reduce lock scope in messagequeue: lock only needed sections [#787](https://github.com/ipfs/boxo/pull/787)
- upgrade to `go-libp2p` [v0.38.2](https://github.com/libp2p/go-libp2p/releases/tag/v0.38.2)

### Fixed

- `gateway` Fix redirect URLs for subdirectories with characters that need escaping. [#779](https://github.com/ipfs/boxo/pull/779)
- `ipns` Fix `ipns` protobuf namespace conflicts by using full package name `github.com/ipfs/boxo/ipns/pb/record.proto` instead of the generic `record.proto` [#794](https://github.com/ipfs/boxo/pull/794)
- `unixfs` Fix possible crash when modifying directory [#798](https://github.com/ipfs/boxo/pull/798)


## [v0.26.0]

### Added

- `bitswap/client`: Improved timeout configuration for block requests
  - Exposed `DontHaveTimeoutConfig` to hold configuration values for `dontHaveTimeoutMgr` which controls how long to wait for requested block before emitting a synthetic DontHave response
  - Added `DefaultDontHaveTimeoutConfig()` to return a `DontHaveTimeoutConfig` populated with default values
  - Added optional `WithDontHaveTimeoutConfig` to allow passing a custom `DontHaveTimeoutConfig`
  - Setting `SetSendDontHaves(false)` works the same as before. Behind the scenes, it will disable `dontHaveTimeoutMgr` by passing a `nil` `onDontHaveTimeout` to `newDontHaveTimeoutMgr`.

### Changed

- 🛠 `blockstore` and `blockservice`'s `WriteThrough()` option now takes an "enabled" parameter: `WriteThrough(enabled bool)`.
- Replaced unmaintained mock time implementation uses in tests: [from](github.com/benbjohnson/clock) => [to](github.com/filecoin-project/go-clock)
- `bitswap/client`: if a libp2p connection has a context, use `context.AfterFunc` to cleanup the connection.
- upgrade to `go-libp2p-kad-dht` [v0.28.1](https://github.com/libp2p/go-libp2p-kad-dht/releases/tag/v0.28.1)
- upgrade to `go-libp2p` [v0.38.1](https://github.com/libp2p/go-libp2p/releases/tag/v0.38.1)
- blockstore/blockservice: change option to `WriteThrough(enabled bool)` [#749](https://github.com/ipfs/boxo/pull/749)
- `mfs`: improve mfs republisher [#754](https://github.com/ipfs/boxo/pull/754)

### Fixed

- `mfs`: directory cache is now cleared on Flush(), liberating the memory used by the otherwise ever-growing cache. References to directories and sub-directories should be renewed after flushing.
- `bitswap/client`: Fix leak due to cid queue never getting cleaned up [#756](https://github.com/ipfs/boxo/pull/756)
- `bitswap`: Drop stream references on Close/Reset [760](https://github.com/ipfs/boxo/pull/760)


## [v0.25.0]

### Added

- `routing/http/server`: added built-in Prometheus instrumentation to http delegated `/routing/v1/` endpoints, with custom buckets for response size and duration to match real world data observed at [the `delegated-ipfs.dev` instance](https://docs.ipfs.tech/concepts/public-utilities/#delegated-routing). [#718](https://github.com/ipfs/boxo/pull/718) [#724](https://github.com/ipfs/boxo/pull/724)
- `routing/http/server`: added configurable routing timeout (`DefaultRoutingTimeout` being 30s) to prevent indefinite hangs during content/peer routing. Set custom duration via `WithRoutingTimeout`. [#720](https://github.com/ipfs/boxo/pull/720)
- `routing/http/server`: exposes Prometheus metrics on `prometheus.DefaultRegisterer` and a custom one can be provided via `WithPrometheusRegistry` [#722](https://github.com/ipfs/boxo/pull/722)
- `gateway`: `NewCacheBlockStore` and `NewCarBackend` will use `prometheus.DefaultRegisterer` when a custom one is not specified via `WithPrometheusRegistry` [#722](https://github.com/ipfs/boxo/pull/722)
- `filestore`: added opt-in `WithMMapReader` option to `FileManager` to enable memory-mapped file reads [#665](https://github.com/ipfs/boxo/pull/665)
- `bitswap/routing` `ProviderQueryManager` does not require calling `Startup` separate from `New`. [#741](https://github.com/ipfs/boxo/pull/741)
- `bitswap/routing` ProviderQueryManager does not use lifecycle context.

### Changed

- `bitswap`, `routing`, `exchange` ([#641](https://github.com/ipfs/boxo/pull/641)):
  - ✨ Bitswap is no longer in charge of providing blocks to the network: providing functionality is now handled by a `exchange/providing.Exchange`, meant to be used with `provider.System` so that all provides follow the same rules (multiple parts of the code where handling provides) before.
  - 🛠 `bitswap/client/internal/providerquerymanager` has been moved to `routing/providerquerymanager` where it belongs. In order to keep compatibility, Bitswap now receives a `routing.ContentDiscovery` parameter which implements `FindProvidersAsync(...)` and uses it to create a `providerquerymanager` with the default settings as before. Custom settings can be used by using a custom `providerquerymanager` to manually wrap a `ContentDiscovery` object and pass that in as `ContentDiscovery` on initialization while setting `bitswap.WithDefaultProviderQueryManager(false)` (to avoid re-wrapping it again).
  - The renovated `providedQueryManager` will trigger lookups until it manages to connect to `MaxProviders`. Before it would lookup at most `MaxInProcessRequests*MaxProviders` and connection failures may have limited the actual number of providers found.
  - 🛠 We have aligned our routing-related interfaces with the libp2p [`routing`](https://pkg.go.dev/github.com/libp2p/go-libp2p/core/routing#ContentRouting) ones, including in the `reprovider.System`.
  - In order to obtain exactly the same behavior as before (i.e. particularly ensuring that new blocks are still provided), what was done like:

	```go
		bswapnet := network.NewFromIpfsHost(host, contentRouter)
		bswap := bitswap.New(p.ctx, bswapnet, blockstore)
		bserv = blockservice.New(blockstore, bswap)
	```
  - becomes:

	```go
		// Create network: no contentRouter anymore
		bswapnet := network.NewFromIpfsHost(host)
		// Create Bitswap: a new "discovery" parameter, usually the "contentRouter"
		// which does both discovery and providing.
		bswap := bitswap.New(p.ctx, bswapnet, discovery, blockstore)
		// A provider system that handles concurrent provides etc. "contentProvider"
		// is usually the "contentRouter" which does both discovery and providing.
		// "contentProvider" could be used directly without wrapping, but it is recommended
		// to do so to provide more efficiently.
		provider := provider.New(datastore, provider.Online(contentProvider)
		// A wrapped providing exchange using the previous exchange and the provider.
		exch := providing.New(bswap, provider)

		// Finally the blockservice
		bserv := blockservice.New(blockstore, exch)
		...
	```

  - The above is only necessary if content routing is needed. Otherwise:

	```go
		// Create network: no contentRouter anymore
		bswapnet := network.NewFromIpfsHost(host)
		// Create Bitswap: a new "discovery" parameter set to nil (disable content discovery)
		bswap := bitswap.New(p.ctx, bswapnet, nil, blockstore)
		// Finally the blockservice
		bserv := blockservice.New(blockstore, exch)
	```
- `routing/http/client`: creating delegated routing client with `New` now defaults to querying delegated routing server with `DefaultProtocolFilter`  ([IPIP-484](https://github.com/ipfs/specs/pull/484)) [#689](https://github.com/ipfs/boxo/pull/689)
- `bitswap/client`: Wait at lease one broadcast interval before resending wants to a peer. Check for peers to rebroadcast to more often than one broadcast interval.
- No longer using `github.com/jbenet/goprocess` to avoid requiring in dependents. [#710](https://github.com/ipfs/boxo/pull/710)
- `pinning/remote/client`: Refactor remote pinning `Ls` to take results channel instead of returning one. The previous `Ls` behavior is implemented by the GoLs function, which creates the channels, starts the goroutine that calls Ls, and returns the channels to the caller [#738](https://github.com/ipfs/boxo/pull/738)
- updated to go-libp2p to [v0.37.2](https://github.com/libp2p/go-libp2p/releases/tag/v0.37.2)

### Fixed

- Do not erroneously update the state of sent wants when a send a peer disconnected and the send did not happen. [#452](https://github.com/ipfs/boxo/pull/452)

## [v0.24.3]

### Changed

- `go.mod` updates

### Fixed

- `bitswap/client` no longer logs `"Received provider X for cid Y not requested` to ERROR level, moved to DEBUG [#771](https://github.com/ipfs/boxo/pull/711)

## [v0.24.2]

### Changed

- updated to go-libp2p to [v0.37.0](https://github.com/libp2p/go-libp2p/releases/tag/v0.37.0)
- `ipns/pb`: removed use of deprecated `Exporter` (SA1019, [golang/protobuf#1640](https://github.com/golang/protobuf/issues/1640), [9a7055](https://github.com/ipfs/boxo/pull/699/commits/9a7055e444527d5aad3187503a1b84bcae44f7b9))

### Fixed

- `bitswap/client`: fix panic if current live count is greater than broadcast limit [#702](https://github.com/ipfs/boxo/pull/702)

## [v0.24.1]

### Changed

- `routing/http/client`: creating delegated routing client with `New` now defaults to querying delegated routing server with `DefaultProtocolFilter`  ([IPIP-484](https://github.com/ipfs/specs/pull/484)) [#689](https://github.com/ipfs/boxo/pull/689)
- updated go-libp2p to [v0.36.5](https://github.com/libp2p/go-libp2p/releases/tag/v0.36.5)
- updated dependencies [#693](https://github.com/ipfs/boxo/pull/693)
- update `go-libp2p-kad-dht` to [v0.27.0](https://github.com/libp2p/go-libp2p-kad-dht/releases/tag/v0.27.0)

### Fixed

- `routing/http/client`: optional address and protocol filter parameters from [IPIP-484](https://github.com/ipfs/specs/pull/484) use human-readable `,` instead of `%2C`. [#688](https://github.com/ipfs/boxo/pull/688)
- `bitswap/client` Cleanup live wants when wants are canceled. This prevents live wants from continuing to get rebroadcasted even after the wants are canceled. [#690](https://github.com/ipfs/boxo/pull/690)
- Fix problem adding invalid CID to exhausted wants list resulting in possible performance issue. [#692](https://github.com/ipfs/boxo/pull/692)

## [v0.24.0]

### Added

* `boxo/bitswap/server`:
  * A new [`WithWantHaveReplaceSize(n)`](https://pkg.go.dev/github.com/ipfs/boxo/bitswap/server/#WithWantHaveReplaceSize) option can be used with `bitswap.New` to fine-tune cost-vs-performance. It sets the maximum size of a block in bytes up to which the bitswap server will replace a WantHave with a WantBlock response. Setting this to 0 disables this WantHave replacement and means that block sizes are not read when processing WantHave requests. [#672](https://github.com/ipfs/boxo/pull/672)
* `routing/http`:
  * added support for address and protocol filtering to the delegated routing server ([IPIP-484](https://github.com/ipfs/specs/pull/484)) [#671](https://github.com/ipfs/boxo/pull/671) [#678](https://github.com/ipfs/boxo/pull/678)
  * added support for address and protocol filtering to the delegated routing client ([IPIP-484](https://github.com/ipfs/specs/pull/484)) [#678](https://github.com/ipfs/boxo/pull/678). To add filtering to the client, use the [`WithFilterAddrs`](https://pkg.go.dev/github.com/ipfs/boxo/routing/http/client#WithFilterAddrs) and [`WithFilterProtocols`](https://pkg.go.dev/github.com/ipfs/boxo/routing/http/client#WithFilterProtocols) options when creating the client.Client-side filtering for servers that don't support filtering is enabled by default. To disable it, use the [`disableLocalFiltering`](https://pkg.go.dev/github.com/ipfs/boxo/routing/http/client#disableLocalFiltering) option when creating the client.

### Changed

### Removed

### Fixed

- `unixfs/hamt`: Log error instead of panic if both link and shard are nil [#393](https://github.com/ipfs/boxo/pull/393)
- `pinner/dspinner`: do not hang when listing keys and the `out` channel is no longer read [#727](https://github.com/ipfs/boxo/pull/727)

### Security

## [v0.23.0]

### Added

- `files`, `ipld/unixfs`, `mfs` and `tar` now support optional UnixFS 1.5 mode and modification time metadata [#653](https://github.com/ipfs/boxo/pull/653)
- `gateway` deserialized responses will have `Last-Modified` set to value from optional UnixFS 1.5 modification time field (if present in DAG) and a matching `If-Modified-Since` will return `304 Not Modified` (UnixFS 1.5 files only) [#659](https://github.com/ipfs/boxo/pull/659)

### Changed

- updated Go in `go.mod` to 1.22 [#661](https://github.com/ipfs/boxo/pull/661)
- updated go-libp2p to [v0.36.3](https://github.com/libp2p/go-libp2p/releases/tag/v0.36.3)
- `chunker` refactored to reduce overall memory use by reducing heap fragmentation [#649](https://github.com/ipfs/boxo/pull/649)
- `bitswap/server` minor performance improvements in concurrent operations [#666](https://github.com/ipfs/boxo/pull/666)
- removed dependency on go-ipfs-blocksutil [#656](https://github.com/ipfs/boxo/pull/656)

## [v0.22.0]

### Changed

- `go-libp2p` dependency updated to [v0.36 (release notes)](https://github.com/libp2p/go-libp2p/releases/tag/v0.36.1)
- `bitswap/server` minor memory use and performance improvements [#634](https://github.com/ipfs/boxo/pull/634)
- `bitswap` unify logger names to use uniform format bitswap/path/pkgname [#637](https://github.com/ipfs/boxo/pull/637)
- `gateway` now always returns meaningful cache-control headers for generated HTML listings of UnixFS directories [#643](https://github.com/ipfs/boxo/pull/643)
- `util` generate random test data using `ipfs/go-test` instead of internal util code [#638](https://github.com/ipfs/boxo/pull/638)
- `bitswap/server` `PeerLedger.Wants` now returns `bool` (interface change from `Wants(p peer.ID, e wl.Entry)` to `Wants(p peer.ID, e wl.Entry) bool`) [#629](https://github.com/ipfs/boxo/pull/629)

### Fixed

- `boxo/gateway` now correctly returns 404 Status Not Found instead of 500 when the requested content cannot be found due to offline exchange, gateway running in no-fetch (non-recursive) mode, or a similar restriction that only serves a specific set of CIDs. [#630](https://github.com/ipfs/boxo/pull/630)
- `bitswap/client` fix memory leak in BlockPresenceManager due to unlimited map growth. [#636](https://github.com/ipfs/boxo/pull/636)
- `bitswap/network` fixed race condition when a timeout occurred before hole punching completed while establishing a first-time stream to a peer behind a NAT [#651](https://github.com/ipfs/boxo/pull/651)
- `bitswap`: wantlist overflow handling now cancels existing entries to make room for newer entries. This fix prevents the wantlist from filling up with CIDs that the server does not have. [#629](https://github.com/ipfs/boxo/pull/629)
- 🛠 `bitswap` & `bitswap/server` no longer provide to content routers, instead you can use the `provider` package because it uses a datastore queue and batches calls to ProvideMany.

## [v0.21.0]

### Changed

- `boxo/gateway` is now tested against [gateway-conformance v6](https://github.com/ipfs/gateway-conformance/releases/tag/v0.6.0)
- `bitswap/client` supports additional tracing

### Removed

* 🛠 `routing/none` removed `ConstructNilRouting`, if you need this functionality you can use the Null Router from [go-libp2p-routing-helpers](https://github.com/libp2p/go-libp2p-routing-helpers).

### Fixed

- `routing/http`: the `FindPeer` now returns `routing.ErrNotFound` when no addresses are found
- `routing/http`: the `FindProvidersAsync` no longer causes a goroutine buildup

## [v0.20.0]

### Added

* ✨ `gateway` has new backend possibilities:
  * `NewRemoteBlocksBackend` allows you to create a gateway backend that uses one or multiple other gateways as backend. These gateways must support RAW block requests (`application/vnd.ipld.raw`), as well as IPNS Record requests (`application/vnd.ipfs.ipns-record`). With this, we also introduced `NewCacheBlockStore`, `NewRemoteBlockstore` and `NewRemoteValueStore`.
  * `NewRemoteCarBackend` allows you to create a gateway backend that uses one or multiple Trustless Gateways as backend. These gateways must support CAR requests (`application/vnd.ipld.car`), as well as the extensions describe in [IPIP-402](https://specs.ipfs.tech/ipips/ipip-0402/). With this, we also introduced `NewCarBackend`, `NewRemoteCarFetcher` and `NewRetryCarFetcher`.
* `gateway` now sets the [`Content-Location`](https://developer.mozilla.org/en-US/docs/Web/HTTP/Headers/Content-Location) header for requests with non-default content format, as a result of content negotiation. This allows generic and misconfigured HTTP caches to store Deserialized, CAR and Block responses separately, under distinct cache keys.
* `gateway` now supports `car-dups`, `car-order` and `car-version` as query parameters in addition to the `application/vnd.ipld.car` parameters sent via `Accept` header. The parameters in the `Accept` header have always priority, but including them in URL simplifies HTTP caching and allows use in `Content-Location` header on CAR responses to maximize interoperability with wide array of HTTP caches.
* `bitswap/server` now allows to override the default peer ledger with `WithPeerLedger`.

### Fixed

* `routing/http/server` now returns 404 Status Not Found when no records can be found.
* `routing/http/server` now supports legacy RSA PeerIDs encoded as Base58 Multihash

## [v0.19.0]

### Added

* `routing/http/server` now adds `Cache-Control` HTTP header to GET requests: 15 seconds for empty responses, or 5 minutes for responses with providers.
* `routing/http/server` the `/ipns` endpoint is more friendly to users opening URL in web browsers: returns `Content-Disposition` header and defaults to `application/vnd.ipfs.ipns-record` response when `Accept` is missing.
* `provider`:
  * Exports a `NewPrioritizedProvider`, which can be used to prioritize certain providers while ignoring duplicates.
  * 🛠️ `NewPinnedProvider` now prioritizes root blocks, even if `onlyRoots` is set to `false`.

### Changed

* `go` version changed to 1.21

### Fixed

- 🛠️`routing/http/server`: delegated peer routing endpoint now supports both [Peer ID string notations from libp2p specs](https://github.com/libp2p/specs/blob/master/peer-ids/peer-ids.md#string-representation).
- `bitswap`: add missing client `WithBlockReceivedNotifier` and `WithoutDuplicatedBlockStats` options to the exchange.

## [v0.18.0]

### Added

- `blockservice` now has `ContextWithSession` and `EmbedSessionInContext` functions, which allows to embed a session in a context. Future calls to `BlockGetter.GetBlock`, `BlockGetter.GetBlocks` and `NewSession` will use the session in the context.
- `blockservice.NewWritethrough` deprecated function has been removed, instead you can do `blockservice.New(..., ..., WriteThrough())` like previously.
- `gateway`: a new header configuration middleware has been added to replace the existing header configuration, which can be used more generically.
- `namesys` now has a `WithMaxCacheTTL` option, which allows you to define a maximum TTL that will be used for caching IPNS entries.

### Fixed

- 🛠 `boxo/gateway`: when making a trustless CAR request with the "entity-bytes" parameter, using a negative index greater than the underlying entity length could trigger reading more data than intended
- 🛠 `boxo/gateway`: the header configuration `Config.Headers` and `AddAccessControlHeaders` has been replaced by the new middleware provided by `NewHeaders`.
- 🛠 `routing/http/client`: the default HTTP client is no longer a global singleton. Therefore, using `WithUserAgent` won't modify the user agent of existing routing clients. This will also prevent potential race conditions. In addition, incompatible options will now return errors instead of silently failing.

## [v0.17.0]

### Added

* 🛠 `pinning/pinner`: you can now give a custom name when pinning a CID. To reflect this, the `Pinner` has been adjusted. Note that calling `Pin` for the same CID with a different name will replace its current name by the newly given name.

### Removed

- 🛠 `tracing` `jaeger` exporter has been removed due to it's deprecation and removal from upstream, you should use `otlp` exporter instead. See the [docs](./docs/tracing.md) for an example.

## [v0.16.0]

### Changed

* 🛠 `boxo/namesys`: now fails when multiple valid DNSLink entries are found for the same domain. This used to cause undefined behavior before. Now, we return an error, according to the [specification](https://dnslink.dev/).

### Removed

* 🛠 `boxo/gateway`: removed support for undocumented legacy `ipfs-404.html`. Use [`_redirects`](https://specs.ipfs.tech/http-gateways/web-redirects-file/) instead.
* 🛠 `boxo/namesys`: removed support for legacy DNSLink entries at the root of the domain. Use [`_dnslink.` TXT record](https://docs.ipfs.tech/concepts/dnslink/) instead.
* 🛠 `boxo/coreapi`, an intrinsic part of Kubo, has been removed and moved to `kubo/core/coreiface`.

### Fixed

* `boxo/gateway`
  * a panic (which is recovered) could sporadically be triggered inside a CAR request, if the right [conditions were met](https://github.com/ipfs/boxo/pull/511).
  * no longer emits `http: superfluous response.WriteHeader` warnings when an error happens.

## [v0.15.0]

### Changed

* 🛠 Bumped to [`go-libp2p` 0.32](https://github.com/libp2p/go-libp2p/releases/tag/v0.32.0).

## [v0.14.0]

### Added

* `boxo/gateway`:
  * A new `WithResolver(...)` option can be used with `NewBlocksBackend(...)` allowing the user to pass their custom `Resolver` implementation.
  * The gateway now sets a `Cache-Control` header for requests under the `/ipns/` namespace if the TTL for the corresponding IPNS Records or DNSLink entities is known.
* `boxo/bitswap/client`:
  * A new `WithoutDuplicatedBlockStats()` option can be used with `bitswap.New` and `bsclient.New`. This disable accounting for duplicated blocks, which requires a `blockstore.Has()` lookup for every received block and thus, can impact performance.
* ✨ Migrated repositories into Boxo
  * [`github.com/ipfs/kubo/peering`](https://pkg.go.dev/github.com/ipfs/kubo/peering) => [`./peering`](./peering)
    A service which establish, overwatch and maintain long lived connections.
  * [`github.com/ipfs/kubo/core/bootstrap`](https://pkg.go.dev/github.com/ipfs/kubo/core/bootstrap) => [`./bootstrap](./bootstrap)
    A service that maintains connections to a number of bootstrap peers.

### Changed

* `boxo/gateway`
  * 🛠 The `IPFSBackend` interface was updated to make the responses of the
    `Head` method more explicit. It now returns a `HeadResponse` instead of a
    `files.Node`.
* `boxo/routing/http/client.Client` is now exported. This means you can now pass
  it around functions, or add it to a struct if you want.
* 🛠 The `path` package has been massively refactored. With this refactor, we have
  condensed the different path-related and/or Kubo-specific packages under a single generic one. Therefore, there
  are many breaking changes. Please consult the [documentation](https://pkg.go.dev/github.com/ipfs/boxo/path)
  for more details on how to use the new package.
  * Note: content paths created with `boxo/path` are automatically normalized:
    - Replace multiple slashes with a single slash.
    - Eliminate each `.` path name element (the current directory).
    - Eliminate each inner `..` path name element (the parent directory) along with the non-`..` element that precedes it.
    - Eliminate `..` elements that begin a rooted path: that is, replace "`/..`" by "`/`" at the beginning of a path.
* 🛠 The signature of `CoreAPI.ResolvePath` in  `coreiface` has changed to now return
  the remainder segments as a second return value, matching the signature of `resolver.ResolveToLastNode`.
* 🛠 `routing/http/client.FindPeers` now returns `iter.ResultIter[types.PeerRecord]` instead of `iter.ResultIter[types.Record]`. The specification indicates that records for this method will always be Peer Records.
* 🛠 The `namesys` package has been refactored. The following are the largest modifications:
  * The options in `coreiface/options/namesys` have been moved to `namesys` and their names
    have been made more consistent.
  * Many of the exported structs and functions have been renamed in order to be consistent with
    the remaining packages.
  * `namesys.Resolver.Resolve` now returns a TTL, in addition to the resolved path. If the
    TTL is unknown, 0 is returned. `IPNSResolver` is able to resolve a TTL, while `DNSResolver`
    is not.
  * `namesys/resolver.ResolveIPNS` has been moved to `namesys.ResolveIPNS` and now returns a TTL
    in addition to the resolved path.
* ✨ `boxo/ipns` record defaults follow recommendations from [IPNS Record Specification](https://specs.ipfs.tech/ipns/ipns-record/#ipns-record):
    * `DefaultRecordTTL` is now set to `1h`
    * `DefaultRecordLifetime` follows the increased expiration window of Amino DHT ([go-libp2p-kad-dht#793](https://github.com/libp2p/go-libp2p-kad-dht/pull/793)) and is set to `48h`
* 🛠 The `gateway`'s `IPFSBackend.ResolveMutable` is now expected to return a TTL in addition to
    the resolved path. If the TTL is unknown, 0 should be returned.

### Removed

* 🛠 `util.MultiErr` has been removed. Please use Go's native support for wrapping errors, or `errors.Join` instead.

### Fixed

### Security

## [v0.13.1]

### Added

* An option `DisableHTMLErrors` has been added to `gateway.Config`. When this option
  is `true`, pretty HTML error pages for web browsers are disabled. Instead, a
  `text/plain` page with the raw error message as the body is returned.

### Changed

### Removed

### Fixed

### Security

## [v0.13.0]

### Added

* ✨ The `routing/http` implements Delegated Peer Routing introduced in [IPIP-417](https://github.com/ipfs/specs/pull/417).

### Changed

* 🛠 The `routing/http` package received the following modifications:
  * Client `GetIPNSRecord` and `PutIPNSRecord` have been renamed to `GetIPNS` and
    `PutIPNS`, respectively. Similarly, the required function names in the server
    `ContentRouter` have also been updated.
  * `ReadBitswapProviderRecord` has been renamed to `BitswapRecord` and marked as deprecated.
    From now on, please use the protocol-agnostic `PeerRecord` for most use cases. The new
    Peer Schema has been introduced in [IPIP-417](https://github.com/ipfs/specs/pull/417).

### Removed

* 🛠 The `routing/http` package experienced following removals:
  * Server and client no longer support the experimental `Provide` method.
    `ProvideBitswap` is still usable, but marked as deprecated. A protocol-agnostic
    provide mechanism is being worked on in [IPIP-378](https://github.com/ipfs/specs/pull/378).
  * Server no longer exports `FindProvidersPath` and `ProvidePath`.

### Fixed

* The normalization of DNSLink identifiers in `gateway` has been corrected in the edge
  case where the value passed to the path component of the URL is already normalized.

### Security

## [v0.12.0]

### Added

* The `routing/http` client and server now support Delegated IPNS at `/routing/v1`
  as per [IPIP-379](https://specs.ipfs.tech/ipips/ipip-0379/).
* 🛠 The `verifycid` package has been updated with the new Allowlist interface as part of
  reducing globals efforts.
* The `blockservice` and `provider` packages has been updated to accommodate for
  changes in `verifycid`.

### Changed

* 🛠 `blockservice.New` now accepts a variadic of func options following the [Functional
  Options pattern](https://www.sohamkamani.com/golang/options-pattern/).

### Removed

### Fixed

- HTTP Gateway API: Not having a block will result in a 5xx error rather than 404
- HTTP Gateway API: CAR requests will return 200s and a CAR file proving a requested path does not exist rather than returning an error
- 🛠 `MultiFileReader` has been updated with a new header with the encoded file name instead of the plain filename, due to a regression found in  [`net/textproto`](https://github.com/golang/go/issues/60674). This only affects files with binary characters in their name. By keeping the old header, we maximize backwards compatibility.
  |            | New Client | Old Client  |
  |------------|------------|-------------|
  | New Server | ✅         | 🟡*         |
  | Old Server | ✅         | ✅          |
   *Old clients can only send Unicode file paths to the server.

### Security

## [v0.11.0]

### Added

* ✨ The gateway now supports the optional `order` and `dups` CAR parameters
  from [IPIP-412](https://github.com/ipfs/specs/pull/412).
  * The `BlocksBackend` only implements `order=dfs` (Depth-First Search)
    ordering, which was already the default behavior.
  * If a request specifies no `dups`, response with `dups=n` is returned, which
    was already the default behavior.
  * If a request explicitly specifies a CAR `order` other than `dfs`, it will
    result in an error.
  * The only change to the default behavior on CAR responses is that we follow
    IPIP-412 and make `order=dfs;dups=n` explicit in the returned
    `Content-Type` HTTP header.
* ✨ While the call signature remains the same, the blocks that Bitswap returns can now be cast to [traceability.Block](./bitswap/client/traceability/block.go), which will additionally tell you where the Block came from and how long it took to fetch. This helps consumers of Bitswap collect better metrics on Bitswap behavior.

### Changed

* 🛠 The `ipns` package has been refactored.
  * You should no longer use the direct Protobuf version of the IPNS Record.
    Instead, we have a shiny new `ipns.Record` type that wraps all the required
    functionality to work the best as possible with IPNS v2 Records. Please
    check the [documentation](https://pkg.go.dev/github.com/ipfs/boxo/ipns) for
    more information, and follow
    [ipfs/specs#376](https://github.com/ipfs/specs/issues/376) for related
    IPIP.
  * There is no change to IPNS Records produced by `boxo/ipns`, it still
    produces both V1 and V2 signatures by default, it is still backward-compatible.

### Removed

- 🛠 `ipld/car`  has been removed. Please use [ipld/go-car](https://github.com/ipld/go-car) instead.
  More information regarding this decision can be found in [issue 218](https://github.com/ipfs/boxo/issues/218).

### Fixed

- Removed mentions of unused ARC algorithm ([#336](https://github.com/ipfs/boxo/issues/366#issuecomment-1597253540))
- Handle `_redirects` file when `If-None-Match` header is present ([#412](https://github.com/ipfs/boxo/pull/412))

### Security

## [0.10.3] - 2023-08-08

### Added

### Changed

### Removed

### Fixed

- Handle `_redirects` file when `If-None-Match` header is present ([#412](https://github.com/ipfs/boxo/pull/412))

### Security

## [0.10.2] - 2023-06-29

### Fixed

- Gateway: include CORS on subdomain redirects.
- Gateway: ensure 'X-Ipfs-Root' header is valid.

## [0.10.1] - 2023-06-19

### Added

None.

### Changed

None.

### Removed

None.

### Fixed

- Allow CAR requests with a path when `DeserializedResponses` is `false`.

### Security

None.

## [0.10.0] - 2023-06-09

### Added

* ✨ The gateway now supports partial CAR exports via query parameters from [IPIP-402](https://github.com/ipfs/specs/pull/402).

### Changed

* 🛠 A few trivial breaking changes have been done to the gateway:
  * The signature of `IPFSBackend.GetCAR` has been adapted to support [IPIP-402](https://github.com/ipfs/specs/pull/402) CAR Parameters.
  * A few variables have been renamed for consistency:
    * `WithHostname` -> `NewHostnameHandler`
    * `Specification` -> `PublicGateway`
    * `NewErrorResponse` -> `NewErrorStatusCode`
    * `NewErrorResponseForCode` -> `NewErrorStatusCodeFromStatus`
    * `BlocksGateway` -> `BlocksBackend`
    * `BlocksGatewayOption` -> `BlocksBackendOption`
    * `NewBlocksGateway` -> `NewBlocksBackend`
  * Some functions that are not supposed to be outside of the package were removed: `ServeContent`.

### Removed

None.

### Fixed

None.

### Security

None.

## [0.9.0] - 2023-06-08

### Added

- ✨ `gateway` The gateway were updated to provide better features for users and gateway implementers:
  - New human-friendly error messages.
  - Updated, higher-definition icons in directory listings.
  - Customizable menu items next to "About IPFS" and "Install IPFS".
  - Valid DAG-CBOR and DAG-JSON blocks now provide a preview, where links can be followed.
- `ipns` add `ValidateWithPeerID` and `UnmarshalIpnsEntry` helpers. (https://github.com/ipfs/boxo/pulls/292)
- 🛠 `coreiface/tests` add `*testing.T` argument to the swarm provider. (https://github.com/ipfs/boxo/pulls/321)

### Changed

- 🛠 `boxo/pinner` some listing methods have been changed to now return a `<-chan StreamedCid`.  This allows the consumption of pins *while* the pinner is listing them, which for large pinset can take a long time. (https://github.com/ipfs/boxo/pulls/336)
  The concerned methods are:
  - `DirectKeys`
  - `RecursiveKeys`
  - `InternalKeys`
- 🛠 `provider/batched.New` has been moved to `provider.New` and arguments has been changed. (https://github.com/ipfs/boxo/pulls/273)
  - A routing system is now passed with the `provider.Online` option, by default the system run in offline mode (push stuff onto the queue).
  - When using `provider.Online` calling the `.Run` method is not required anymore, the background worker is implicitly started in the background by `provider.New`.
  - You do not have to pass a queue anymore, you pass a `datastore.Datastore` exclusively.
- 🛠 `provider.NewOfflineProvider` has been renamed to `provider.NewNoopProvider` to show more clearly that is does nothing. (https://github.com/ipfs/boxo/pulls/273)
- 🛠 `provider.Provider` and `provider.Reprovider` has been merged under one `provider.System`. (https://github.com/ipfs/boxo/pulls/273)
- 🛠 `routing/http` responses now return a streaming `iter.ResultIter` generic interface. (https://github.com/ipfs/boxo/pulls/18)
- 🛠 `coreiface` add options and `AllowOffline` option to `RoutingAPI.Put`. (https://github.com/ipfs/boxo/pulls/278)
- 🛠 `gateway` now has deserialized responses turned off by default. This can be configured via `DeserializedResponses`. (https://github.com/ipfs/boxo/pull/252)

### Removed

- 🛠 `provider/queue` has been moved to `provider/internal/queue`. (https://github.com/ipfs/boxo/pulls/273)
- 🛠 `provider/simple` has been removed, now instead you can use `provider.New` because it accept non batched routing systems and use type assertion for the `ProvideMany` call, giving a single implementation. (https://github.com/ipfs/boxo/pulls/273)
- 🛠 `provider.NewSystem` has been removed, `provider.New` now returns a `provider.System` directly. (https://github.com/ipfs/boxo/pulls/273)

### Fixed

- `gateway` fix panics by returning in all error cases. (https://github.com/ipfs/boxo/pulls/314)
- `gateway` avoid duplicate payload during subdomain redirects. (https://github.com/ipfs/boxo/pulls/326)
- `gateway` correctly handle question marks in URL when redirecting. (https://github.com/ipfs/boxo/pulls/#313)

### Security

None

## [0.8.1] - 2023-04-25

### Added

- `gateway` trace context header support (https://github.com/ipfs/boxo/pull/256)

### Changed

- `gateway` widen duration histograms and cleanup (https://github.com/ipfs/boxo/pull/265)

### Deprecated

None

### Removed

None

### Fixed

- `gateway` panic on path without enough components (https://github.com/ipfs/boxo/pull/272)

### Security

None

## [0.8.0] - 2023-04-05
### Added

- ✨ Migrated repositories into Boxo (https://github.com/ipfs/boxo/pull/220)
  - github.com/ipfs/interface-go-ipfs-core => ./coreiface
  - github.com/ipfs/go-pinning-service-http-client => ./pinning/remote/client
  - github.com/ipfs/go-path => ./path
  - github.com/ipfs/go-namesys => ./namesys
  - github.com/ipfs/go-mfs => ./mfs
  - github.com/ipfs/go-ipfs-provider => ./provider
  - github.com/ipfs/go-ipfs-pinner => ./pinning/pinner
  - github.com/ipfs/go-ipfs-keystore => ./keystore
  - github.com/ipfs/go-filestore => ./filestore
  - github.com/ipfs/go-ipns => ./ipns
  - github.com/ipfs/go-blockservice => ./blockservice
  - github.com/ipfs/go-ipfs-chunker => ./chunker
  - github.com/ipfs/go-fetcher => ./fetcher
  - github.com/ipfs/go-ipfs-blockstore => ./blockstore
  - github.com/ipfs/go-ipfs-posinfo => ./filestore/posinfo
  - github.com/ipfs/go-ipfs-util => ./util
  - github.com/ipfs/go-ipfs-ds-help => ./datastore/dshelp
  - github.com/ipfs/go-verifcid => ./verifcid
  - github.com/ipfs/go-ipfs-exchange-offline => ./exchange/offline
  - github.com/ipfs/go-ipfs-routing => ./routing
  - github.com/ipfs/go-ipfs-exchange-interface => ./exchange
  - github.com/ipfs/go-unixfs => ./ipld/unixfs
  - github.com/ipfs/go-merkledag => ./ipld/merkledag
  - github.com/ipld/go-car => ./ipld/car
- ✨ Added a migration tool to aid in migrating from the migrated repositories to Boxo, see the documentation here: https://github.com/ipfs/boxo/blob/main/README.md#migrating-to-boxo (https://github.com/ipfs/boxo/pull/226)
  - Added a check to ensure the migration tool is only run in a Git repository (with an optional override flag)
- ✨ Added tracing and metrics to the refactored gateway for its IPFS backend


### Changed

- Removed a mention of "bitswap" in blockservice debug logs
- Changed the Bitswap message package from "bitswap.message.pb" to "bitswap.message.v1.pb" to avoid protobuf panics due to duplicate registration with [go-bitswap](https://github.com/ipfs/go-bitswap) (https://github.com/ipfs/boxo/pull/212)
- ✨ Remove a busyloop in blockservice getBlocks by removing batching when caching (https://github.com/ipfs/boxo/pull/232)

### Deprecated

None

### Removed

None

### Fixed

- Ensure dag-cbor/json codecs are registered in the gateway handler (https://github.com/ipfs/boxo/pull/223)
- ✨ Refactor the Gateway API to operate on higher level semantics (https://github.com/ipfs/boxo/pull/176)
- Fixed a panic in the gateway handler when returning errors (https://github.com/ipfs/boxo/pull/255)

### Security

None<|MERGE_RESOLUTION|>--- conflicted
+++ resolved
@@ -36,11 +36,8 @@
 - upgrade to `go-libp2p` [v0.41.1](https://github.com/libp2p/go-libp2p/releases/tag/v0.41.1)
 - `bitswap/network`: Add a new `requests_in_flight` metric gauge that measures how many bitswap streams are being written or read at a given time.
 - improve speed of data onboarding by batching/bufering provider queue writes [#888](https://github.com/ipfs/boxo/pull/888)
-<<<<<<< HEAD
 - `provider`: providing queue is now independent from reprovides, speeding up initial provides [#907](https://github.com/ipfs/boxo/pull/907)
-=======
 - `provider/queue` deduplicates CIDs [#910](https://github.com/ipfs/boxo/pull/910)
->>>>>>> bace665f
 
 ### Removed
 
