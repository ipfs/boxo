--- conflicted
+++ resolved
@@ -20,11 +20,8 @@
 
 ### Changed
 
-<<<<<<< HEAD
 - `bitswap/client` The bitswap client's [`traceability.Block`](https://github.com/ipfs/boxo/blob/main/bitswap/client/traceability/block.go) is now disabled by default. It is only used for testing an debugging and is not needed for typical operation. Using it costs additional allocation. To enable `traceability.Block`, use the bitswap client option `WithTraceBlock(true)`.
-=======
 - `DontHaveTimeoutConfig`'s default `MinTimeout` is changed from `0` to `25ms`.
->>>>>>> 1f89f555
 - upgrade to `go-libp2p` [v0.42.0](https://github.com/libp2p/go-libp2p/releases/tag/v0.42.0)
 
 ### Removed
