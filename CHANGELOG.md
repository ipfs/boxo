--- conflicted
+++ resolved
@@ -18,31 +18,31 @@
 
 ### Changed
 
-### Removed
-
-### Fixed
-
-### Security
-
-
-## [v0.33.1]
-
-### Added
-
-- `provider`: Add ability to clear provide queue [#978](https://github.com/ipfs/boxo/pull/978)
-
-### Changed
-
 - `bitswap/network`: The connection event manager now has a `SetListeners` method. Both `bsnet` and `httpnet` now have options to provide the `ConnectionEventManager` during `New(...)`. This allows sharing the connection event manager when using both. The connection manager SHOULD be shared when using both networks with the `network.Router` utility.
-<<<<<<< HEAD
 - `provider`: Distribute the responsability of providing new blocks to the places that play a role in the different providing strategies [#976](https://github.com/ipfs/boxo/pull/976). Refactor the logic to perform Provides, when the component has been given a provider:
   - Remove `providing.Exchange`
-  - Provide directly from Blockstore
-  - Provide directly from pinner/merkledag on dag traversal
-  - Provide from MFS whenever there is a call to `DAGService.Add`
-=======
+  - Provide directly from Blockstore when `provider` is set (via Option).
+  - Provide directly from pinner/merkledag on dag traversal when `provider` is set (via Option).
+  - Provide from MFS whenever there is a call to `DAGService.Add` and `provider` is set (via constructor param).
+- upgrade to `go-libp2p` [v0.42.1](https://github.com/libp2p/go-libp2p/releases/tag/v0.42.1)
+
+### Removed
+
+### Fixed
+
+### Security
+
+
+## [v0.33.1]
+
+### Added
+
+- `provider`: Add ability to clear provide queue [#978](https://github.com/ipfs/boxo/pull/978)
+
+### Changed
+
+- `bitswap/network`: The connection event manager now has a `SetListeners` method. Both `bsnet` and `httpnet` now have options to provide the `ConnectionEventManager` during `New(...)`. This allows sharing the connection event manager when using both. The connection manager SHOULD be shared when using both networks with the `network.Router` utility.
 - `bootstrap`: Relay-only peers (with `/p2p-circuit/` addresses) are now filtered out when selecting backup bootstrap peers to improve reliability.
->>>>>>> c2966264
 - upgrade to `go-libp2p` [v0.42.1](https://github.com/libp2p/go-libp2p/releases/tag/v0.42.1)
 
 ### Fixed
