--- conflicted
+++ resolved
@@ -18,11 +18,8 @@
 
 ### Changed
 
-<<<<<<< HEAD
 - `bitswap/client` The bitswap client's [`traceability.Block`](https://github.com/ipfs/boxo/blob/main/bitswap/client/traceability/block.go) is now disabled by default. It is only used for testing an debugging and is not needed for typical operation. Using it costs additional allocation. To enable `traceability.Block`, use the bitswap client option `WithTraceBlock(true)`.
-=======
 - upgrade to `go-libp2p` [v0.42.0](https://github.com/libp2p/go-libp2p/releases/tag/v0.42.0)
->>>>>>> 5dbf84e4
 
 ### Removed
 
