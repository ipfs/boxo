# Changelog

All notable changes to this project will be documented in this file.

Note:
* The format is based on [Keep a Changelog](https://keepachangelog.com/en/1.0.0/).
* This project adheres to [Semantic Versioning](https://semver.org/spec/v2.0.0.html).
( More notes about versioning and our release policies are [here](./RELEASE.md).

## Legend
The following emojis are used to highlight certain changes:
* 🛠 - BREAKING CHANGE.  Action is required if you use this functionality.
* ✨ - Noteworthy change to be aware of.

## [Unreleased]

### Added

### Changed

<<<<<<< HEAD
- `provider`: Prevent multiple instances of reprovider.Reprovide() from running at the same time. [#834](https://github.com/ipfs/boxo/pull/834)
=======
- upgrade to `go-libp2p` [v0.39.0](https://github.com/libp2p/go-libp2p/releases/tag/v0.39.0)
>>>>>>> 9e4f0465

### Removed

### Fixed

### Security


## [v0.27.4]

### Fixed

- Fix memory leaks due to not cleaning up wantlists [#829](https://github.com/ipfs/boxo/pull/829), [#833](https://github.com/ipfs/boxo/pull/833)
- `ipns`: Improved interop with legacy clients by restoring support for `[]byte` CID in `Value` field. `Value()` will convert it to a valid `path.Path`. Empty `Value()` will produce `NoopPath` (`/ipfs/bafkqaaa`) to avoid breaking existing code that expects a valid record to always produce a valid content path. [#830](https://github.com/ipfs/boxo/pull/830)


## [v0.27.3]

### Added

- `provider`: Added `ReprovideInterval` and `LastRun` stats to the Reprovider [#815](https://github.com/ipfs/boxo/pull/815)

### Removed

- `bitswap/cllient`: Remove unused tracking of CID for interested sessions. [#821](https://github.com/ipfs/boxo/pull/821)

### Fixed

- `bitswap/client`: Fix runaway goroutine creation under high load. Under high load conditions, goroutines are created faster than they can complete and the more goroutines creates the slower them complete. This creates a positive feedback cycle that ends in OOM. The fix dynamically adjusts message send scheduling to avoid the runaway condition. [#817](https://github.com/ipfs/boxo/pull/817)
- `bitswap/cllient`: Fix resource leak caused by recording the presence of blocks that no session cares about. [#822](https://github.com/ipfs/boxo/pull/822)


## [v0.27.2]

### Fixed

- `bitswap/client`: Reverted attempt to send cancels with excluded peer due to additional issues with wantlist accounting [#809](https://github.com/ipfs/boxo/pull/809)


## [v0.27.1]

### Fixed

- `bitswap/client`: Fixed fix sending cancels when excluding peer [#805](https://github.com/ipfs/boxo/pull/805)


## [v0.27.0]

### Added

- `gateway` Support for custom DNSLink / DoH resolvers on `localhost` to simplify integration with non-ICANN DNS systems [#645](https://github.com/ipfs/boxo/pull/645)

### Changed

- `gateway`: The default DNSLink resolver for `.eth` TLD changed to `https://dns.eth.limo/dns-query` [#781](https://github.com/ipfs/boxo/pull/781)
- `gateway`: The default DNSLink resolver for `.crypto` TLD changed to `https://resolver.unstoppable.io/dns-query` [#782](https://github.com/ipfs/boxo/pull/782)
- upgrade to `go-libp2p-kad-dht` [v0.28.2](https://github.com/libp2p/go-libp2p-kad-dht/releases/tag/v0.28.2)
- `bitswap/client`: reduce lock scope in messagequeue: lock only needed sections [#787](https://github.com/ipfs/boxo/pull/787)
- upgrade to `go-libp2p` [v0.38.2](https://github.com/libp2p/go-libp2p/releases/tag/v0.38.2)

### Fixed

- `gateway` Fix redirect URLs for subdirectories with characters that need escaping. [#779](https://github.com/ipfs/boxo/pull/779)
- `ipns` Fix `ipns` protobuf namespace conflicts by using full package name `github.com/ipfs/boxo/ipns/pb/record.proto` instead of the generic `record.proto` [#794](https://github.com/ipfs/boxo/pull/794)
- `unixfs` Fix possible crash when modifying directory [#798](https://github.com/ipfs/boxo/pull/798)


## [v0.26.0]

### Added

- `bitswap/client`: Improved timeout configuration for block requests
  - Exposed `DontHaveTimeoutConfig` to hold configuration values for `dontHaveTimeoutMgr` which controls how long to wait for requested block before emitting a synthetic DontHave response
  - Added `DefaultDontHaveTimeoutConfig()` to return a `DontHaveTimeoutConfig` populated with default values
  - Added optional `WithDontHaveTimeoutConfig` to allow passing a custom `DontHaveTimeoutConfig`
  - Setting `SetSendDontHaves(false)` works the same as before. Behind the scenes, it will disable `dontHaveTimeoutMgr` by passing a `nil` `onDontHaveTimeout` to `newDontHaveTimeoutMgr`.

### Changed

- 🛠 `blockstore` and `blockservice`'s `WriteThrough()` option now takes an "enabled" parameter: `WriteThrough(enabled bool)`.
- Replaced unmaintained mock time implementation uses in tests: [from](github.com/benbjohnson/clock) => [to](github.com/filecoin-project/go-clock)
- `bitswap/client`: if a libp2p connection has a context, use `context.AfterFunc` to cleanup the connection.
- upgrade to `go-libp2p-kad-dht` [v0.28.1](https://github.com/libp2p/go-libp2p-kad-dht/releases/tag/v0.28.1)
- upgrade to `go-libp2p` [v0.38.1](https://github.com/libp2p/go-libp2p/releases/tag/v0.38.1)
- blockstore/blockservice: change option to `WriteThrough(enabled bool)` [#749](https://github.com/ipfs/boxo/pull/749)
- `mfs`: improve mfs republisher [#754](https://github.com/ipfs/boxo/pull/754)

### Fixed

- `mfs`: directory cache is now cleared on Flush(), liberating the memory used by the otherwise ever-growing cache. References to directories and sub-directories should be renewed after flushing.
- `bitswap/client`: Fix leak due to cid queue never getting cleaned up [#756](https://github.com/ipfs/boxo/pull/756)
- `bitswap`: Drop stream references on Close/Reset [760](https://github.com/ipfs/boxo/pull/760)


## [v0.25.0]

### Added

- `routing/http/server`: added built-in Prometheus instrumentation to http delegated `/routing/v1/` endpoints, with custom buckets for response size and duration to match real world data observed at [the `delegated-ipfs.dev` instance](https://docs.ipfs.tech/concepts/public-utilities/#delegated-routing). [#718](https://github.com/ipfs/boxo/pull/718) [#724](https://github.com/ipfs/boxo/pull/724)
- `routing/http/server`: added configurable routing timeout (`DefaultRoutingTimeout` being 30s) to prevent indefinite hangs during content/peer routing. Set custom duration via `WithRoutingTimeout`. [#720](https://github.com/ipfs/boxo/pull/720)
- `routing/http/server`: exposes Prometheus metrics on `prometheus.DefaultRegisterer` and a custom one can be provided via `WithPrometheusRegistry` [#722](https://github.com/ipfs/boxo/pull/722)
- `gateway`: `NewCacheBlockStore` and `NewCarBackend` will use `prometheus.DefaultRegisterer` when a custom one is not specified via `WithPrometheusRegistry` [#722](https://github.com/ipfs/boxo/pull/722)
- `filestore`: added opt-in `WithMMapReader` option to `FileManager` to enable memory-mapped file reads [#665](https://github.com/ipfs/boxo/pull/665)
- `bitswap/routing` `ProviderQueryManager` does not require calling `Startup` separate from `New`. [#741](https://github.com/ipfs/boxo/pull/741)
- `bitswap/routing` ProviderQueryManager does not use lifecycle context.

### Changed

- `bitswap`, `routing`, `exchange` ([#641](https://github.com/ipfs/boxo/pull/641)):
  - ✨ Bitswap is no longer in charge of providing blocks to the network: providing functionality is now handled by a `exchange/providing.Exchange`, meant to be used with `provider.System` so that all provides follow the same rules (multiple parts of the code where handling provides) before.
  - 🛠 `bitswap/client/internal/providerquerymanager` has been moved to `routing/providerquerymanager` where it belongs. In order to keep compatibility, Bitswap now receives a `routing.ContentDiscovery` parameter which implements `FindProvidersAsync(...)` and uses it to create a `providerquerymanager` with the default settings as before. Custom settings can be used by using a custom `providerquerymanager` to manually wrap a `ContentDiscovery` object and pass that in as `ContentDiscovery` on initialization while setting `bitswap.WithDefaultProviderQueryManager(false)` (to avoid re-wrapping it again).
  - The renovated `providedQueryManager` will trigger lookups until it manages to connect to `MaxProviders`. Before it would lookup at most `MaxInProcessRequests*MaxProviders` and connection failures may have limited the actual number of providers found.
  - 🛠 We have aligned our routing-related interfaces with the libp2p [`routing`](https://pkg.go.dev/github.com/libp2p/go-libp2p/core/routing#ContentRouting) ones, including in the `reprovider.System`.
  - In order to obtain exactly the same behavior as before (i.e. particularly ensuring that new blocks are still provided), what was done like:

	```go
		bswapnet := network.NewFromIpfsHost(host, contentRouter)
		bswap := bitswap.New(p.ctx, bswapnet, blockstore)
		bserv = blockservice.New(blockstore, bswap)
	```
  - becomes:

	```go
		// Create network: no contentRouter anymore
		bswapnet := network.NewFromIpfsHost(host)
		// Create Bitswap: a new "discovery" parameter, usually the "contentRouter"
		// which does both discovery and providing.
		bswap := bitswap.New(p.ctx, bswapnet, discovery, blockstore)
		// A provider system that handles concurrent provides etc. "contentProvider"
		// is usually the "contentRouter" which does both discovery and providing.
		// "contentProvider" could be used directly without wrapping, but it is recommended
		// to do so to provide more efficiently.
		provider := provider.New(datastore, provider.Online(contentProvider)
		// A wrapped providing exchange using the previous exchange and the provider.
		exch := providing.New(bswap, provider)

		// Finally the blockservice
		bserv := blockservice.New(blockstore, exch)
		...
	```

  - The above is only necessary if content routing is needed. Otherwise:

	```go
		// Create network: no contentRouter anymore
		bswapnet := network.NewFromIpfsHost(host)
		// Create Bitswap: a new "discovery" parameter set to nil (disable content discovery)
		bswap := bitswap.New(p.ctx, bswapnet, nil, blockstore)
		// Finally the blockservice
		bserv := blockservice.New(blockstore, exch)
	```
- `routing/http/client`: creating delegated routing client with `New` now defaults to querying delegated routing server with `DefaultProtocolFilter`  ([IPIP-484](https://github.com/ipfs/specs/pull/484)) [#689](https://github.com/ipfs/boxo/pull/689)
- `bitswap/client`: Wait at lease one broadcast interval before resending wants to a peer. Check for peers to rebroadcast to more often than one broadcast interval.
- No longer using `github.com/jbenet/goprocess` to avoid requiring in dependents. [#710](https://github.com/ipfs/boxo/pull/710)
- `pinning/remote/client`: Refactor remote pinning `Ls` to take results channel instead of returning one. The previous `Ls` behavior is implemented by the GoLs function, which creates the channels, starts the goroutine that calls Ls, and returns the channels to the caller [#738](https://github.com/ipfs/boxo/pull/738)
- updated to go-libp2p to [v0.37.2](https://github.com/libp2p/go-libp2p/releases/tag/v0.37.2)

### Fixed

- Do not erroneously update the state of sent wants when a send a peer disconnected and the send did not happen. [#452](https://github.com/ipfs/boxo/pull/452)

## [v0.24.3]

### Changed

- `go.mod` updates

### Fixed

- `bitswap/client` no longer logs `"Received provider X for cid Y not requested` to ERROR level, moved to DEBUG [#771](https://github.com/ipfs/boxo/pull/711)

## [v0.24.2]

### Changed

- updated to go-libp2p to [v0.37.0](https://github.com/libp2p/go-libp2p/releases/tag/v0.37.0)
- `ipns/pb`: removed use of deprecated `Exporter` (SA1019, [golang/protobuf#1640](https://github.com/golang/protobuf/issues/1640), [9a7055](https://github.com/ipfs/boxo/pull/699/commits/9a7055e444527d5aad3187503a1b84bcae44f7b9))

### Fixed

- `bitswap/client`: fix panic if current live count is greater than broadcast limit [#702](https://github.com/ipfs/boxo/pull/702)

## [v0.24.1]

### Changed

- `routing/http/client`: creating delegated routing client with `New` now defaults to querying delegated routing server with `DefaultProtocolFilter`  ([IPIP-484](https://github.com/ipfs/specs/pull/484)) [#689](https://github.com/ipfs/boxo/pull/689)
- updated go-libp2p to [v0.36.5](https://github.com/libp2p/go-libp2p/releases/tag/v0.36.5)
- updated dependencies [#693](https://github.com/ipfs/boxo/pull/693)
- update `go-libp2p-kad-dht` to [v0.27.0](https://github.com/libp2p/go-libp2p-kad-dht/releases/tag/v0.27.0)

### Fixed

- `routing/http/client`: optional address and protocol filter parameters from [IPIP-484](https://github.com/ipfs/specs/pull/484) use human-readable `,` instead of `%2C`. [#688](https://github.com/ipfs/boxo/pull/688)
- `bitswap/client` Cleanup live wants when wants are canceled. This prevents live wants from continuing to get rebroadcasted even after the wants are canceled. [#690](https://github.com/ipfs/boxo/pull/690)
- Fix problem adding invalid CID to exhausted wants list resulting in possible performance issue. [#692](https://github.com/ipfs/boxo/pull/692)

## [v0.24.0]

### Added

* `boxo/bitswap/server`:
  * A new [`WithWantHaveReplaceSize(n)`](https://pkg.go.dev/github.com/ipfs/boxo/bitswap/server/#WithWantHaveReplaceSize) option can be used with `bitswap.New` to fine-tune cost-vs-performance. It sets the maximum size of a block in bytes up to which the bitswap server will replace a WantHave with a WantBlock response. Setting this to 0 disables this WantHave replacement and means that block sizes are not read when processing WantHave requests. [#672](https://github.com/ipfs/boxo/pull/672)
* `routing/http`:
  * added support for address and protocol filtering to the delegated routing server ([IPIP-484](https://github.com/ipfs/specs/pull/484)) [#671](https://github.com/ipfs/boxo/pull/671) [#678](https://github.com/ipfs/boxo/pull/678)
  * added support for address and protocol filtering to the delegated routing client ([IPIP-484](https://github.com/ipfs/specs/pull/484)) [#678](https://github.com/ipfs/boxo/pull/678). To add filtering to the client, use the [`WithFilterAddrs`](https://pkg.go.dev/github.com/ipfs/boxo/routing/http/client#WithFilterAddrs) and [`WithFilterProtocols`](https://pkg.go.dev/github.com/ipfs/boxo/routing/http/client#WithFilterProtocols) options when creating the client.Client-side filtering for servers that don't support filtering is enabled by default. To disable it, use the [`disableLocalFiltering`](https://pkg.go.dev/github.com/ipfs/boxo/routing/http/client#disableLocalFiltering) option when creating the client.

### Changed

### Removed

### Fixed

- `unixfs/hamt`: Log error instead of panic if both link and shard are nil [#393](https://github.com/ipfs/boxo/pull/393)
- `pinner/dspinner`: do not hang when listing keys and the `out` channel is no longer read [#727](https://github.com/ipfs/boxo/pull/727)

### Security

## [v0.23.0]

### Added

- `files`, `ipld/unixfs`, `mfs` and `tar` now support optional UnixFS 1.5 mode and modification time metadata [#653](https://github.com/ipfs/boxo/pull/653)
- `gateway` deserialized responses will have `Last-Modified` set to value from optional UnixFS 1.5 modification time field (if present in DAG) and a matching `If-Modified-Since` will return `304 Not Modified` (UnixFS 1.5 files only) [#659](https://github.com/ipfs/boxo/pull/659)

### Changed

- updated Go in `go.mod` to 1.22 [#661](https://github.com/ipfs/boxo/pull/661)
- updated go-libp2p to [v0.36.3](https://github.com/libp2p/go-libp2p/releases/tag/v0.36.3)
- `chunker` refactored to reduce overall memory use by reducing heap fragmentation [#649](https://github.com/ipfs/boxo/pull/649)
- `bitswap/server` minor performance improvements in concurrent operations [#666](https://github.com/ipfs/boxo/pull/666)
- removed dependency on go-ipfs-blocksutil [#656](https://github.com/ipfs/boxo/pull/656)

## [v0.22.0]

### Changed

- `go-libp2p` dependency updated to [v0.36 (release notes)](https://github.com/libp2p/go-libp2p/releases/tag/v0.36.1)
- `bitswap/server` minor memory use and performance improvements [#634](https://github.com/ipfs/boxo/pull/634)
- `bitswap` unify logger names to use uniform format bitswap/path/pkgname [#637](https://github.com/ipfs/boxo/pull/637)
- `gateway` now always returns meaningful cache-control headers for generated HTML listings of UnixFS directories [#643](https://github.com/ipfs/boxo/pull/643)
- `util` generate random test data using `ipfs/go-test` instead of internal util code [#638](https://github.com/ipfs/boxo/pull/638)
- `bitswap/server` `PeerLedger.Wants` now returns `bool` (interface change from `Wants(p peer.ID, e wl.Entry)` to `Wants(p peer.ID, e wl.Entry) bool`) [#629](https://github.com/ipfs/boxo/pull/629)

### Fixed

- `boxo/gateway` now correctly returns 404 Status Not Found instead of 500 when the requested content cannot be found due to offline exchange, gateway running in no-fetch (non-recursive) mode, or a similar restriction that only serves a specific set of CIDs. [#630](https://github.com/ipfs/boxo/pull/630)
- `bitswap/client` fix memory leak in BlockPresenceManager due to unlimited map growth. [#636](https://github.com/ipfs/boxo/pull/636)
- `bitswap/network` fixed race condition when a timeout occurred before hole punching completed while establishing a first-time stream to a peer behind a NAT [#651](https://github.com/ipfs/boxo/pull/651)
- `bitswap`: wantlist overflow handling now cancels existing entries to make room for newer entries. This fix prevents the wantlist from filling up with CIDs that the server does not have. [#629](https://github.com/ipfs/boxo/pull/629)
- 🛠 `bitswap` & `bitswap/server` no longer provide to content routers, instead you can use the `provider` package because it uses a datastore queue and batches calls to ProvideMany.

## [v0.21.0]

### Changed

- `boxo/gateway` is now tested against [gateway-conformance v6](https://github.com/ipfs/gateway-conformance/releases/tag/v0.6.0)
- `bitswap/client` supports additional tracing

### Removed

* 🛠 `routing/none` removed `ConstructNilRouting`, if you need this functionality you can use the Null Router from [go-libp2p-routing-helpers](https://github.com/libp2p/go-libp2p-routing-helpers).

### Fixed

- `routing/http`: the `FindPeer` now returns `routing.ErrNotFound` when no addresses are found
- `routing/http`: the `FindProvidersAsync` no longer causes a goroutine buildup

## [v0.20.0]

### Added

* ✨ `gateway` has new backend possibilities:
  * `NewRemoteBlocksBackend` allows you to create a gateway backend that uses one or multiple other gateways as backend. These gateways must support RAW block requests (`application/vnd.ipld.raw`), as well as IPNS Record requests (`application/vnd.ipfs.ipns-record`). With this, we also introduced `NewCacheBlockStore`, `NewRemoteBlockstore` and `NewRemoteValueStore`.
  * `NewRemoteCarBackend` allows you to create a gateway backend that uses one or multiple Trustless Gateways as backend. These gateways must support CAR requests (`application/vnd.ipld.car`), as well as the extensions describe in [IPIP-402](https://specs.ipfs.tech/ipips/ipip-0402/). With this, we also introduced `NewCarBackend`, `NewRemoteCarFetcher` and `NewRetryCarFetcher`.
* `gateway` now sets the [`Content-Location`](https://developer.mozilla.org/en-US/docs/Web/HTTP/Headers/Content-Location) header for requests with non-default content format, as a result of content negotiation. This allows generic and misconfigured HTTP caches to store Deserialized, CAR and Block responses separately, under distinct cache keys.
* `gateway` now supports `car-dups`, `car-order` and `car-version` as query parameters in addition to the `application/vnd.ipld.car` parameters sent via `Accept` header. The parameters in the `Accept` header have always priority, but including them in URL simplifies HTTP caching and allows use in `Content-Location` header on CAR responses to maximize interoperability with wide array of HTTP caches.
* `bitswap/server` now allows to override the default peer ledger with `WithPeerLedger`.

### Fixed

* `routing/http/server` now returns 404 Status Not Found when no records can be found.
* `routing/http/server` now supports legacy RSA PeerIDs encoded as Base58 Multihash

## [v0.19.0]

### Added

* `routing/http/server` now adds `Cache-Control` HTTP header to GET requests: 15 seconds for empty responses, or 5 minutes for responses with providers.
* `routing/http/server` the `/ipns` endpoint is more friendly to users opening URL in web browsers: returns `Content-Disposition` header and defaults to `application/vnd.ipfs.ipns-record` response when `Accept` is missing.
* `provider`:
  * Exports a `NewPrioritizedProvider`, which can be used to prioritize certain providers while ignoring duplicates.
  * 🛠️ `NewPinnedProvider` now prioritizes root blocks, even if `onlyRoots` is set to `false`.

### Changed

* `go` version changed to 1.21

### Fixed

- 🛠️`routing/http/server`: delegated peer routing endpoint now supports both [Peer ID string notations from libp2p specs](https://github.com/libp2p/specs/blob/master/peer-ids/peer-ids.md#string-representation).
- `bitswap`: add missing client `WithBlockReceivedNotifier` and `WithoutDuplicatedBlockStats` options to the exchange.

## [v0.18.0]

### Added

- `blockservice` now has `ContextWithSession` and `EmbedSessionInContext` functions, which allows to embed a session in a context. Future calls to `BlockGetter.GetBlock`, `BlockGetter.GetBlocks` and `NewSession` will use the session in the context.
- `blockservice.NewWritethrough` deprecated function has been removed, instead you can do `blockservice.New(..., ..., WriteThrough())` like previously.
- `gateway`: a new header configuration middleware has been added to replace the existing header configuration, which can be used more generically.
- `namesys` now has a `WithMaxCacheTTL` option, which allows you to define a maximum TTL that will be used for caching IPNS entries.

### Fixed

- 🛠 `boxo/gateway`: when making a trustless CAR request with the "entity-bytes" parameter, using a negative index greater than the underlying entity length could trigger reading more data than intended
- 🛠 `boxo/gateway`: the header configuration `Config.Headers` and `AddAccessControlHeaders` has been replaced by the new middleware provided by `NewHeaders`.
- 🛠 `routing/http/client`: the default HTTP client is no longer a global singleton. Therefore, using `WithUserAgent` won't modify the user agent of existing routing clients. This will also prevent potential race conditions. In addition, incompatible options will now return errors instead of silently failing.

## [v0.17.0]

### Added

* 🛠 `pinning/pinner`: you can now give a custom name when pinning a CID. To reflect this, the `Pinner` has been adjusted. Note that calling `Pin` for the same CID with a different name will replace its current name by the newly given name.

### Removed

- 🛠 `tracing` `jaeger` exporter has been removed due to it's deprecation and removal from upstream, you should use `otlp` exporter instead. See the [docs](./docs/tracing.md) for an example.

## [v0.16.0]

### Changed

* 🛠 `boxo/namesys`: now fails when multiple valid DNSLink entries are found for the same domain. This used to cause undefined behavior before. Now, we return an error, according to the [specification](https://dnslink.dev/).

### Removed

* 🛠 `boxo/gateway`: removed support for undocumented legacy `ipfs-404.html`. Use [`_redirects`](https://specs.ipfs.tech/http-gateways/web-redirects-file/) instead.
* 🛠 `boxo/namesys`: removed support for legacy DNSLink entries at the root of the domain. Use [`_dnslink.` TXT record](https://docs.ipfs.tech/concepts/dnslink/) instead.
* 🛠 `boxo/coreapi`, an intrinsic part of Kubo, has been removed and moved to `kubo/core/coreiface`.

### Fixed

* `boxo/gateway`
  * a panic (which is recovered) could sporadically be triggered inside a CAR request, if the right [conditions were met](https://github.com/ipfs/boxo/pull/511).
  * no longer emits `http: superfluous response.WriteHeader` warnings when an error happens.

## [v0.15.0]

### Changed

* 🛠 Bumped to [`go-libp2p` 0.32](https://github.com/libp2p/go-libp2p/releases/tag/v0.32.0).

## [v0.14.0]

### Added

* `boxo/gateway`:
  * A new `WithResolver(...)` option can be used with `NewBlocksBackend(...)` allowing the user to pass their custom `Resolver` implementation.
  * The gateway now sets a `Cache-Control` header for requests under the `/ipns/` namespace if the TTL for the corresponding IPNS Records or DNSLink entities is known.
* `boxo/bitswap/client`:
  * A new `WithoutDuplicatedBlockStats()` option can be used with `bitswap.New` and `bsclient.New`. This disable accounting for duplicated blocks, which requires a `blockstore.Has()` lookup for every received block and thus, can impact performance.
* ✨ Migrated repositories into Boxo
  * [`github.com/ipfs/kubo/peering`](https://pkg.go.dev/github.com/ipfs/kubo/peering) => [`./peering`](./peering)
    A service which establish, overwatch and maintain long lived connections.
  * [`github.com/ipfs/kubo/core/bootstrap`](https://pkg.go.dev/github.com/ipfs/kubo/core/bootstrap) => [`./bootstrap](./bootstrap)
    A service that maintains connections to a number of bootstrap peers.

### Changed

* `boxo/gateway`
  * 🛠 The `IPFSBackend` interface was updated to make the responses of the
    `Head` method more explicit. It now returns a `HeadResponse` instead of a
    `files.Node`.
* `boxo/routing/http/client.Client` is now exported. This means you can now pass
  it around functions, or add it to a struct if you want.
* 🛠 The `path` package has been massively refactored. With this refactor, we have
  condensed the different path-related and/or Kubo-specific packages under a single generic one. Therefore, there
  are many breaking changes. Please consult the [documentation](https://pkg.go.dev/github.com/ipfs/boxo/path)
  for more details on how to use the new package.
  * Note: content paths created with `boxo/path` are automatically normalized:
    - Replace multiple slashes with a single slash.
    - Eliminate each `.` path name element (the current directory).
    - Eliminate each inner `..` path name element (the parent directory) along with the non-`..` element that precedes it.
    - Eliminate `..` elements that begin a rooted path: that is, replace "`/..`" by "`/`" at the beginning of a path.
* 🛠 The signature of `CoreAPI.ResolvePath` in  `coreiface` has changed to now return
  the remainder segments as a second return value, matching the signature of `resolver.ResolveToLastNode`.
* 🛠 `routing/http/client.FindPeers` now returns `iter.ResultIter[types.PeerRecord]` instead of `iter.ResultIter[types.Record]`. The specification indicates that records for this method will always be Peer Records.
* 🛠 The `namesys` package has been refactored. The following are the largest modifications:
  * The options in `coreiface/options/namesys` have been moved to `namesys` and their names
    have been made more consistent.
  * Many of the exported structs and functions have been renamed in order to be consistent with
    the remaining packages.
  * `namesys.Resolver.Resolve` now returns a TTL, in addition to the resolved path. If the
    TTL is unknown, 0 is returned. `IPNSResolver` is able to resolve a TTL, while `DNSResolver`
    is not.
  * `namesys/resolver.ResolveIPNS` has been moved to `namesys.ResolveIPNS` and now returns a TTL
    in addition to the resolved path.
* ✨ `boxo/ipns` record defaults follow recommendations from [IPNS Record Specification](https://specs.ipfs.tech/ipns/ipns-record/#ipns-record):
    * `DefaultRecordTTL` is now set to `1h`
    * `DefaultRecordLifetime` follows the increased expiration window of Amino DHT ([go-libp2p-kad-dht#793](https://github.com/libp2p/go-libp2p-kad-dht/pull/793)) and is set to `48h`
* 🛠 The `gateway`'s `IPFSBackend.ResolveMutable` is now expected to return a TTL in addition to
    the resolved path. If the TTL is unknown, 0 should be returned.

### Removed

* 🛠 `util.MultiErr` has been removed. Please use Go's native support for wrapping errors, or `errors.Join` instead.

### Fixed

### Security

## [v0.13.1]

### Added

* An option `DisableHTMLErrors` has been added to `gateway.Config`. When this option
  is `true`, pretty HTML error pages for web browsers are disabled. Instead, a
  `text/plain` page with the raw error message as the body is returned.

### Changed

### Removed

### Fixed

### Security

## [v0.13.0]

### Added

* ✨ The `routing/http` implements Delegated Peer Routing introduced in [IPIP-417](https://github.com/ipfs/specs/pull/417).

### Changed

* 🛠 The `routing/http` package received the following modifications:
  * Client `GetIPNSRecord` and `PutIPNSRecord` have been renamed to `GetIPNS` and
    `PutIPNS`, respectively. Similarly, the required function names in the server
    `ContentRouter` have also been updated.
  * `ReadBitswapProviderRecord` has been renamed to `BitswapRecord` and marked as deprecated.
    From now on, please use the protocol-agnostic `PeerRecord` for most use cases. The new
    Peer Schema has been introduced in [IPIP-417](https://github.com/ipfs/specs/pull/417).

### Removed

* 🛠 The `routing/http` package experienced following removals:
  * Server and client no longer support the experimental `Provide` method.
    `ProvideBitswap` is still usable, but marked as deprecated. A protocol-agnostic
    provide mechanism is being worked on in [IPIP-378](https://github.com/ipfs/specs/pull/378).
  * Server no longer exports `FindProvidersPath` and `ProvidePath`.

### Fixed

* The normalization of DNSLink identifiers in `gateway` has been corrected in the edge
  case where the value passed to the path component of the URL is already normalized.

### Security

## [v0.12.0]

### Added

* The `routing/http` client and server now support Delegated IPNS at `/routing/v1`
  as per [IPIP-379](https://specs.ipfs.tech/ipips/ipip-0379/).
* 🛠 The `verifycid` package has been updated with the new Allowlist interface as part of
  reducing globals efforts.
* The `blockservice` and `provider` packages has been updated to accommodate for
  changes in `verifycid`.

### Changed

* 🛠 `blockservice.New` now accepts a variadic of func options following the [Functional
  Options pattern](https://www.sohamkamani.com/golang/options-pattern/).

### Removed

### Fixed

- HTTP Gateway API: Not having a block will result in a 5xx error rather than 404
- HTTP Gateway API: CAR requests will return 200s and a CAR file proving a requested path does not exist rather than returning an error
- 🛠 `MultiFileReader` has been updated with a new header with the encoded file name instead of the plain filename, due to a regression found in  [`net/textproto`](https://github.com/golang/go/issues/60674). This only affects files with binary characters in their name. By keeping the old header, we maximize backwards compatibility.
  |            | New Client | Old Client  |
  |------------|------------|-------------|
  | New Server | ✅         | 🟡*         |
  | Old Server | ✅         | ✅          |
   *Old clients can only send Unicode file paths to the server.

### Security

## [v0.11.0]

### Added

* ✨ The gateway now supports the optional `order` and `dups` CAR parameters
  from [IPIP-412](https://github.com/ipfs/specs/pull/412).
  * The `BlocksBackend` only implements `order=dfs` (Depth-First Search)
    ordering, which was already the default behavior.
  * If a request specifies no `dups`, response with `dups=n` is returned, which
    was already the default behavior.
  * If a request explicitly specifies a CAR `order` other than `dfs`, it will
    result in an error.
  * The only change to the default behavior on CAR responses is that we follow
    IPIP-412 and make `order=dfs;dups=n` explicit in the returned
    `Content-Type` HTTP header.
* ✨ While the call signature remains the same, the blocks that Bitswap returns can now be cast to [traceability.Block](./bitswap/client/traceability/block.go), which will additionally tell you where the Block came from and how long it took to fetch. This helps consumers of Bitswap collect better metrics on Bitswap behavior.

### Changed

* 🛠 The `ipns` package has been refactored.
  * You should no longer use the direct Protobuf version of the IPNS Record.
    Instead, we have a shiny new `ipns.Record` type that wraps all the required
    functionality to work the best as possible with IPNS v2 Records. Please
    check the [documentation](https://pkg.go.dev/github.com/ipfs/boxo/ipns) for
    more information, and follow
    [ipfs/specs#376](https://github.com/ipfs/specs/issues/376) for related
    IPIP.
  * There is no change to IPNS Records produced by `boxo/ipns`, it still
    produces both V1 and V2 signatures by default, it is still backward-compatible.

### Removed

- 🛠 `ipld/car`  has been removed. Please use [ipld/go-car](https://github.com/ipld/go-car) instead.
  More information regarding this decision can be found in [issue 218](https://github.com/ipfs/boxo/issues/218).

### Fixed

- Removed mentions of unused ARC algorithm ([#336](https://github.com/ipfs/boxo/issues/366#issuecomment-1597253540))
- Handle `_redirects` file when `If-None-Match` header is present ([#412](https://github.com/ipfs/boxo/pull/412))

### Security

## [0.10.3] - 2023-08-08

### Added

### Changed

### Removed

### Fixed

- Handle `_redirects` file when `If-None-Match` header is present ([#412](https://github.com/ipfs/boxo/pull/412))

### Security

## [0.10.2] - 2023-06-29

### Fixed

- Gateway: include CORS on subdomain redirects.
- Gateway: ensure 'X-Ipfs-Root' header is valid.

## [0.10.1] - 2023-06-19

### Added

None.

### Changed

None.

### Removed

None.

### Fixed

- Allow CAR requests with a path when `DeserializedResponses` is `false`.

### Security

None.

## [0.10.0] - 2023-06-09

### Added

* ✨ The gateway now supports partial CAR exports via query parameters from [IPIP-402](https://github.com/ipfs/specs/pull/402).

### Changed

* 🛠 A few trivial breaking changes have been done to the gateway:
  * The signature of `IPFSBackend.GetCAR` has been adapted to support [IPIP-402](https://github.com/ipfs/specs/pull/402) CAR Parameters.
  * A few variables have been renamed for consistency:
    * `WithHostname` -> `NewHostnameHandler`
    * `Specification` -> `PublicGateway`
    * `NewErrorResponse` -> `NewErrorStatusCode`
    * `NewErrorResponseForCode` -> `NewErrorStatusCodeFromStatus`
    * `BlocksGateway` -> `BlocksBackend`
    * `BlocksGatewayOption` -> `BlocksBackendOption`
    * `NewBlocksGateway` -> `NewBlocksBackend`
  * Some functions that are not supposed to be outside of the package were removed: `ServeContent`.

### Removed

None.

### Fixed

None.

### Security

None.

## [0.9.0] - 2023-06-08

### Added

- ✨ `gateway` The gateway were updated to provide better features for users and gateway implementers:
  - New human-friendly error messages.
  - Updated, higher-definition icons in directory listings.
  - Customizable menu items next to "About IPFS" and "Install IPFS".
  - Valid DAG-CBOR and DAG-JSON blocks now provide a preview, where links can be followed.
- `ipns` add `ValidateWithPeerID` and `UnmarshalIpnsEntry` helpers. (https://github.com/ipfs/boxo/pulls/292)
- 🛠 `coreiface/tests` add `*testing.T` argument to the swarm provider. (https://github.com/ipfs/boxo/pulls/321)

### Changed

- 🛠 `boxo/pinner` some listing methods have been changed to now return a `<-chan StreamedCid`.  This allows the consumption of pins *while* the pinner is listing them, which for large pinset can take a long time. (https://github.com/ipfs/boxo/pulls/336)
  The concerned methods are:
  - `DirectKeys`
  - `RecursiveKeys`
  - `InternalKeys`
- 🛠 `provider/batched.New` has been moved to `provider.New` and arguments has been changed. (https://github.com/ipfs/boxo/pulls/273)
  - A routing system is now passed with the `provider.Online` option, by default the system run in offline mode (push stuff onto the queue).
  - When using `provider.Online` calling the `.Run` method is not required anymore, the background worker is implicitly started in the background by `provider.New`.
  - You do not have to pass a queue anymore, you pass a `datastore.Datastore` exclusively.
- 🛠 `provider.NewOfflineProvider` has been renamed to `provider.NewNoopProvider` to show more clearly that is does nothing. (https://github.com/ipfs/boxo/pulls/273)
- 🛠 `provider.Provider` and `provider.Reprovider` has been merged under one `provider.System`. (https://github.com/ipfs/boxo/pulls/273)
- 🛠 `routing/http` responses now return a streaming `iter.ResultIter` generic interface. (https://github.com/ipfs/boxo/pulls/18)
- 🛠 `coreiface` add options and `AllowOffline` option to `RoutingAPI.Put`. (https://github.com/ipfs/boxo/pulls/278)
- 🛠 `gateway` now has deserialized responses turned off by default. This can be configured via `DeserializedResponses`. (https://github.com/ipfs/boxo/pull/252)

### Removed

- 🛠 `provider/queue` has been moved to `provider/internal/queue`. (https://github.com/ipfs/boxo/pulls/273)
- 🛠 `provider/simple` has been removed, now instead you can use `provider.New` because it accept non batched routing systems and use type assertion for the `ProvideMany` call, giving a single implementation. (https://github.com/ipfs/boxo/pulls/273)
- 🛠 `provider.NewSystem` has been removed, `provider.New` now returns a `provider.System` directly. (https://github.com/ipfs/boxo/pulls/273)

### Fixed

- `gateway` fix panics by returning in all error cases. (https://github.com/ipfs/boxo/pulls/314)
- `gateway` avoid duplicate payload during subdomain redirects. (https://github.com/ipfs/boxo/pulls/326)
- `gateway` correctly handle question marks in URL when redirecting. (https://github.com/ipfs/boxo/pulls/#313)

### Security

None

## [0.8.1] - 2023-04-25

### Added

- `gateway` trace context header support (https://github.com/ipfs/boxo/pull/256)

### Changed

- `gateway` widen duration histograms and cleanup (https://github.com/ipfs/boxo/pull/265)

### Deprecated

None

### Removed

None

### Fixed

- `gateway` panic on path without enough components (https://github.com/ipfs/boxo/pull/272)

### Security

None

## [0.8.0] - 2023-04-05
### Added

- ✨ Migrated repositories into Boxo (https://github.com/ipfs/boxo/pull/220)
  - github.com/ipfs/interface-go-ipfs-core => ./coreiface
  - github.com/ipfs/go-pinning-service-http-client => ./pinning/remote/client
  - github.com/ipfs/go-path => ./path
  - github.com/ipfs/go-namesys => ./namesys
  - github.com/ipfs/go-mfs => ./mfs
  - github.com/ipfs/go-ipfs-provider => ./provider
  - github.com/ipfs/go-ipfs-pinner => ./pinning/pinner
  - github.com/ipfs/go-ipfs-keystore => ./keystore
  - github.com/ipfs/go-filestore => ./filestore
  - github.com/ipfs/go-ipns => ./ipns
  - github.com/ipfs/go-blockservice => ./blockservice
  - github.com/ipfs/go-ipfs-chunker => ./chunker
  - github.com/ipfs/go-fetcher => ./fetcher
  - github.com/ipfs/go-ipfs-blockstore => ./blockstore
  - github.com/ipfs/go-ipfs-posinfo => ./filestore/posinfo
  - github.com/ipfs/go-ipfs-util => ./util
  - github.com/ipfs/go-ipfs-ds-help => ./datastore/dshelp
  - github.com/ipfs/go-verifcid => ./verifcid
  - github.com/ipfs/go-ipfs-exchange-offline => ./exchange/offline
  - github.com/ipfs/go-ipfs-routing => ./routing
  - github.com/ipfs/go-ipfs-exchange-interface => ./exchange
  - github.com/ipfs/go-unixfs => ./ipld/unixfs
  - github.com/ipfs/go-merkledag => ./ipld/merkledag
  - github.com/ipld/go-car => ./ipld/car
- ✨ Added a migration tool to aid in migrating from the migrated repositories to Boxo, see the documentation here: https://github.com/ipfs/boxo/blob/main/README.md#migrating-to-boxo (https://github.com/ipfs/boxo/pull/226)
  - Added a check to ensure the migration tool is only run in a Git repository (with an optional override flag)
- ✨ Added tracing and metrics to the refactored gateway for its IPFS backend


### Changed

- Removed a mention of "bitswap" in blockservice debug logs
- Changed the Bitswap message package from "bitswap.message.pb" to "bitswap.message.v1.pb" to avoid protobuf panics due to duplicate registration with [go-bitswap](https://github.com/ipfs/go-bitswap) (https://github.com/ipfs/boxo/pull/212)
- ✨ Remove a busyloop in blockservice getBlocks by removing batching when caching (https://github.com/ipfs/boxo/pull/232)

### Deprecated

None

### Removed

None

### Fixed

- Ensure dag-cbor/json codecs are registered in the gateway handler (https://github.com/ipfs/boxo/pull/223)
- ✨ Refactor the Gateway API to operate on higher level semantics (https://github.com/ipfs/boxo/pull/176)
- Fixed a panic in the gateway handler when returning errors (https://github.com/ipfs/boxo/pull/255)

### Security

None<|MERGE_RESOLUTION|>--- conflicted
+++ resolved
@@ -18,11 +18,8 @@
 
 ### Changed
 
-<<<<<<< HEAD
 - `provider`: Prevent multiple instances of reprovider.Reprovide() from running at the same time. [#834](https://github.com/ipfs/boxo/pull/834)
-=======
 - upgrade to `go-libp2p` [v0.39.0](https://github.com/libp2p/go-libp2p/releases/tag/v0.39.0)
->>>>>>> 9e4f0465
 
 ### Removed
 
