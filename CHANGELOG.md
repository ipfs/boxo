# Changelog

All notable changes to this project will be documented in this file.

Note:
* The format is based on [Keep a Changelog](https://keepachangelog.com/en/1.0.0/).
* This project adheres to [Semantic Versioning](https://semver.org/spec/v2.0.0.html).
( More notes about versioning and our release policies are [here](./RELEASE.md).

## Legend
The following emojis are used to highlight certain changes:
* 🛠 - BREAKING CHANGE.  Action is required if you use this functionality.
* ✨ - Noteworthy change to be aware of.

## [Unreleased]

### Added

<<<<<<< HEAD
* `boxo/bitswap/server`:
  * A new [`WithWantHaveReplaceSize(n)`](https://pkg.go.dev/github.com/ipfs/boxo/bitswap/server/#WithWantHaveReplaceSize) option can be used with `bitswap.New` to fine-tune cost-vs-performance. It sets the maximum size of a block in bytes up to which the bitswap server will replace a WantHave with a WantBlock response. Setting this to 0 disables this WantHave replacement and means that block sizes are not read when processing WantHave requests. [#672](https://github.com/ipfs/boxo/pull/672)
=======
- `routing/http`: added support for address and protocol filtering to the delegated routing server ([IPIP-484](https://github.com/ipfs/specs/pull/484)) [#671](https://github.com/ipfs/boxo/pull/671)
>>>>>>> 4af06fdc

### Changed

### Removed

### Fixed
= `unixfs/hamt` Log error instead of panic if both link and shard are nil [#393](https://github.com/ipfs/boxo/pull/393)

### Security

## [v0.23.0]

### Added

- `files`, `ipld/unixfs`, `mfs` and `tar` now support optional UnixFS 1.5 mode and modification time metadata [#653](https://github.com/ipfs/boxo/pull/653)
- `gateway` deserialized responses will have `Last-Modified` set to value from optional UnixFS 1.5 modification time field (if present in DAG) and a matching `If-Modified-Since` will return `304 Not Modified` (UnixFS 1.5 files only) [#659](https://github.com/ipfs/boxo/pull/659)

### Changed

- updated Go in `go.mod` to 1.22 [#661](https://github.com/ipfs/boxo/pull/661)
- updated go-libp2p to [v0.36.3](https://github.com/libp2p/go-libp2p/releases/tag/v0.36.3)
- `chunker` refactored to reduce overall memory use by reducing heap fragmentation [#649](https://github.com/ipfs/boxo/pull/649)
- `bitswap/server` minor performance improvements in concurrent operations [#666](https://github.com/ipfs/boxo/pull/666)
- removed dependency on go-ipfs-blocksutil [#656](https://github.com/ipfs/boxo/pull/656)

## [v0.22.0]

### Changed

- `go-libp2p` dependency updated to [v0.36 (release notes)](https://github.com/libp2p/go-libp2p/releases/tag/v0.36.1)
- `bitswap/server` minor memory use and performance improvements [#634](https://github.com/ipfs/boxo/pull/634)
- `bitswap` unify logger names to use uniform format bitswap/path/pkgname [#637](https://github.com/ipfs/boxo/pull/637)
- `gateway` now always returns meaningful cache-control headers for generated HTML listings of UnixFS directories [#643](https://github.com/ipfs/boxo/pull/643)
- `util` generate random test data using `ipfs/go-test` instead of internal util code [#638](https://github.com/ipfs/boxo/pull/638)
- `bitswap/server` `PeerLedger.Wants` now returns `bool` (interface change from `Wants(p peer.ID, e wl.Entry)` to `Wants(p peer.ID, e wl.Entry) bool`) [#629](https://github.com/ipfs/boxo/pull/629)

### Fixed

- `boxo/gateway` now correctly returns 404 Status Not Found instead of 500 when the requested content cannot be found due to offline exchange, gateway running in no-fetch (non-recursive) mode, or a similar restriction that only serves a specific set of CIDs. [#630](https://github.com/ipfs/boxo/pull/630)
- `bitswap/client` fix memory leak in BlockPresenceManager due to unlimited map growth. [#636](https://github.com/ipfs/boxo/pull/636)
- `bitswap/network` fixed race condition when a timeout occurred before hole punching completed while establishing a first-time stream to a peer behind a NAT [#651](https://github.com/ipfs/boxo/pull/651)
- `bitswap`: wantlist overflow handling now cancels existing entries to make room for newer entries. This fix prevents the wantlist from filling up with CIDs that the server does not have. [#629](https://github.com/ipfs/boxo/pull/629)

## [v0.21.0]

### Changed

- `boxo/gateway` is now tested against [gateway-conformance v6](https://github.com/ipfs/gateway-conformance/releases/tag/v0.6.0)
- `bitswap/client` supports additional tracing

### Removed

* 🛠 `routing/none` removed `ConstructNilRouting`, if you need this functionality you can use the Null Router from [go-libp2p-routing-helpers](https://github.com/libp2p/go-libp2p-routing-helpers).

### Fixed

- `routing/http`: the `FindPeer` now returns `routing.ErrNotFound` when no addresses are found
- `routing/http`: the `FindProvidersAsync` no longer causes a goroutine buildup

## [v0.20.0]

### Added

* ✨ `gateway` has new backend possibilities:
  * `NewRemoteBlocksBackend` allows you to create a gateway backend that uses one or multiple other gateways as backend. These gateways must support RAW block requests (`application/vnd.ipld.raw`), as well as IPNS Record requests (`application/vnd.ipfs.ipns-record`). With this, we also introduced `NewCacheBlockStore`, `NewRemoteBlockstore` and `NewRemoteValueStore`.
  * `NewRemoteCarBackend` allows you to create a gateway backend that uses one or multiple Trustless Gateways as backend. These gateways must support CAR requests (`application/vnd.ipld.car`), as well as the extensions describe in [IPIP-402](https://specs.ipfs.tech/ipips/ipip-0402/). With this, we also introduced `NewCarBackend`, `NewRemoteCarFetcher` and `NewRetryCarFetcher`.
* `gateway` now sets the [`Content-Location`](https://developer.mozilla.org/en-US/docs/Web/HTTP/Headers/Content-Location) header for requests with non-default content format, as a result of content negotiation. This allows generic and misconfigured HTTP caches to store Deserialized, CAR and Block responses separately, under distinct cache keys.
* `gateway` now supports `car-dups`, `car-order` and `car-version` as query parameters in addition to the `application/vnd.ipld.car` parameters sent via `Accept` header. The parameters in the `Accept` header have always priority, but including them in URL simplifies HTTP caching and allows use in `Content-Location` header on CAR responses to maximize interoperability with wide array of HTTP caches.
* `bitswap/server` now allows to override the default peer ledger with `WithPeerLedger`.

### Fixed

* `routing/http/server` now returns 404 Status Not Found when no records can be found.
* `routing/http/server` now supports legacy RSA PeerIDs encoded as Base58 Multihash

## [v0.19.0]

### Added

* `routing/http/server` now adds `Cache-Control` HTTP header to GET requests: 15 seconds for empty responses, or 5 minutes for responses with providers.
* `routing/http/server` the `/ipns` endpoint is more friendly to users opening URL in web browsers: returns `Content-Disposition` header and defaults to `application/vnd.ipfs.ipns-record` response when `Accept` is missing.
* `provider`:
  * Exports a `NewPrioritizedProvider`, which can be used to prioritize certain providers while ignoring duplicates.
  * 🛠️ `NewPinnedProvider` now prioritizes root blocks, even if `onlyRoots` is set to `false`.

### Changed

* `go` version changed to 1.21

### Fixed

- 🛠️`routing/http/server`: delegated peer routing endpoint now supports both [PeerID string notaitons from libp2p specs](https://github.com/libp2p/specs/blob/master/peer-ids/peer-ids.md#string-representation).
- `bitswap`: add missing client `WithBlockReceivedNotifier` and `WithoutDuplicatedBlockStats` options to the exchange.

## [v0.18.0]

### Added

- `blockservice` now has `ContextWithSession` and `EmbedSessionInContext` functions, which allows to embed a session in a context. Future calls to `BlockGetter.GetBlock`, `BlockGetter.GetBlocks` and `NewSession` will use the session in the context.
- `blockservice.NewWritethrough` deprecated function has been removed, instead you can do `blockservice.New(..., ..., WriteThrough())` like previously.
- `gateway`: a new header configuration middleware has been added to replace the existing header configuration, which can be used more generically.
- `namesys` now has a `WithMaxCacheTTL` option, which allows you to define a maximum TTL that will be used for caching IPNS entries.

### Fixed

- 🛠 `boxo/gateway`: when making a trustless CAR request with the "entity-bytes" parameter, using a negative index greater than the underlying entity length could trigger reading more data than intended
- 🛠 `boxo/gateway`: the header configuration `Config.Headers` and `AddAccessControlHeaders` has been replaced by the new middleware provided by `NewHeaders`.
- 🛠 `routing/http/client`: the default HTTP client is no longer a global singleton. Therefore, using `WithUserAgent` won't modify the user agent of existing routing clients. This will also prevent potential race conditions. In addition, incompatible options will now return errors instead of silently failing.

## [v0.17.0]

### Added

* 🛠 `pinning/pinner`: you can now give a custom name when pinning a CID. To reflect this, the `Pinner` has been adjusted. Note that calling `Pin` for the same CID with a different name will replace its current name by the newly given name.

### Removed

- 🛠 `tracing` `jaeger` exporter has been removed due to it's deprecation and removal from upstream, you should use `otlp` exporter instead. See the [docs](./docs/tracing.md) for an example.

## [v0.16.0]

### Changed

* 🛠 `boxo/namesys`: now fails when multiple valid DNSLink entries are found for the same domain. This used to cause undefined behavior before. Now, we return an error, according to the [specification](https://dnslink.dev/).

### Removed

* 🛠 `boxo/gateway`: removed support for undocumented legacy `ipfs-404.html`. Use [`_redirects`](https://specs.ipfs.tech/http-gateways/web-redirects-file/) instead.
* 🛠 `boxo/namesys`: removed support for legacy DNSLink entries at the root of the domain. Use [`_dnslink.` TXT record](https://docs.ipfs.tech/concepts/dnslink/) instead.
* 🛠 `boxo/coreapi`, an intrinsic part of Kubo, has been removed and moved to `kubo/core/coreiface`.

### Fixed

* `boxo/gateway`
  * a panic (which is recovered) could sporadically be triggered inside a CAR request, if the right [conditions were met](https://github.com/ipfs/boxo/pull/511).
  * no longer emits `http: superfluous response.WriteHeader` warnings when an error happens.

## [v0.15.0]

### Changed

* 🛠 Bumped to [`go-libp2p` 0.32](https://github.com/libp2p/go-libp2p/releases/tag/v0.32.0).

## [v0.14.0]

### Added

* `boxo/gateway`:
  * A new `WithResolver(...)` option can be used with `NewBlocksBackend(...)` allowing the user to pass their custom `Resolver` implementation.
  * The gateway now sets a `Cache-Control` header for requests under the `/ipns/` namespace if the TTL for the corresponding IPNS Records or DNSLink entities is known.
* `boxo/bitswap/client`:
  * A new `WithoutDuplicatedBlockStats()` option can be used with `bitswap.New` and `bsclient.New`. This disable accounting for duplicated blocks, which requires a `blockstore.Has()` lookup for every received block and thus, can impact performance.
* ✨ Migrated repositories into Boxo
  * [`github.com/ipfs/kubo/peering`](https://pkg.go.dev/github.com/ipfs/kubo/peering) => [`./peering`](./peering)
    A service which establish, overwatch and maintain long lived connections.
  * [`github.com/ipfs/kubo/core/bootstrap`](https://pkg.go.dev/github.com/ipfs/kubo/core/bootstrap) => [`./bootstrap](./bootstrap)
    A service that maintains connections to a number of bootstrap peers.

### Changed

* `boxo/gateway`
  * 🛠 The `IPFSBackend` interface was updated to make the responses of the
    `Head` method more explicit. It now returns a `HeadResponse` instead of a
    `files.Node`.
* `boxo/routing/http/client.Client` is now exported. This means you can now pass
  it around functions, or add it to a struct if you want.
* 🛠 The `path` package has been massively refactored. With this refactor, we have
  condensed the different path-related and/or Kubo-specific packages under a single generic one. Therefore, there
  are many breaking changes. Please consult the [documentation](https://pkg.go.dev/github.com/ipfs/boxo/path)
  for more details on how to use the new package.
  * Note: content paths created with `boxo/path` are automatically normalized:
    - Replace multiple slashes with a single slash.
    - Eliminate each `.` path name element (the current directory).
    - Eliminate each inner `..` path name element (the parent directory) along with the non-`..` element that precedes it.
    - Eliminate `..` elements that begin a rooted path: that is, replace "`/..`" by "`/`" at the beginning of a path.
* 🛠 The signature of `CoreAPI.ResolvePath` in  `coreiface` has changed to now return
  the remainder segments as a second return value, matching the signature of `resolver.ResolveToLastNode`.
* 🛠 `routing/http/client.FindPeers` now returns `iter.ResultIter[types.PeerRecord]` instead of `iter.ResultIter[types.Record]`. The specification indicates that records for this method will always be Peer Records.
* 🛠 The `namesys` package has been refactored. The following are the largest modifications:
  * The options in `coreiface/options/namesys` have been moved to `namesys` and their names
    have been made more consistent.
  * Many of the exported structs and functions have been renamed in order to be consistent with
    the remaining packages.
  * `namesys.Resolver.Resolve` now returns a TTL, in addition to the resolved path. If the
    TTL is unknown, 0 is returned. `IPNSResolver` is able to resolve a TTL, while `DNSResolver`
    is not.
  * `namesys/resolver.ResolveIPNS` has been moved to `namesys.ResolveIPNS` and now returns a TTL
    in addition to the resolved path.
* ✨ `boxo/ipns` record defaults follow recommendations from [IPNS Record Specification](https://specs.ipfs.tech/ipns/ipns-record/#ipns-record):
    * `DefaultRecordTTL` is now set to `1h`
    * `DefaultRecordLifetime` follows the increased expiration window of Amino DHT ([go-libp2p-kad-dht#793](https://github.com/libp2p/go-libp2p-kad-dht/pull/793)) and is set to `48h`
* 🛠 The `gateway`'s `IPFSBackend.ResolveMutable` is now expected to return a TTL in addition to
    the resolved path. If the TTL is unknown, 0 should be returned.

### Removed

* 🛠 `util.MultiErr` has been removed. Please use Go's native support for wrapping errors, or `errors.Join` instead.

### Fixed

### Security

## [v0.13.1]

### Added

* An option `DisableHTMLErrors` has been added to `gateway.Config`. When this option
  is `true`, pretty HTML error pages for web browsers are disabled. Instead, a
  `text/plain` page with the raw error message as the body is returned.

### Changed

### Removed

### Fixed

### Security

## [v0.13.0]

### Added

* ✨ The `routing/http` implements Delegated Peer Routing introduced in [IPIP-417](https://github.com/ipfs/specs/pull/417).

### Changed

* 🛠 The `routing/http` package received the following modifications:
  * Client `GetIPNSRecord` and `PutIPNSRecord` have been renamed to `GetIPNS` and
    `PutIPNS`, respectively. Similarly, the required function names in the server
    `ContentRouter` have also been updated.
  * `ReadBitswapProviderRecord` has been renamed to `BitswapRecord` and marked as deprecated.
    From now on, please use the protocol-agnostic `PeerRecord` for most use cases. The new
    Peer Schema has been introduced in [IPIP-417](https://github.com/ipfs/specs/pull/417).

### Removed

* 🛠 The `routing/http` package experienced following removals:
  * Server and client no longer support the experimental `Provide` method.
    `ProvideBitswap` is still usable, but marked as deprecated. A protocol-agnostic
    provide mechanism is being worked on in [IPIP-378](https://github.com/ipfs/specs/pull/378).
  * Server no longer exports `FindProvidersPath` and `ProvidePath`.

### Fixed

* The normalization of DNSLink identifiers in `gateway` has been corrected in the edge
  case where the value passed to the path component of the URL is already normalized.

### Security

## [v0.12.0]

### Added

* The `routing/http` client and server now support Delegated IPNS at `/routing/v1`
  as per [IPIP-379](https://specs.ipfs.tech/ipips/ipip-0379/).
* 🛠 The `verifycid` package has been updated with the new Allowlist interface as part of
  reducing globals efforts.
* The `blockservice` and `provider` packages has been updated to accommodate for
  changes in `verifycid`.

### Changed

* 🛠 `blockservice.New` now accepts a variadic of func options following the [Functional
  Options pattern](https://www.sohamkamani.com/golang/options-pattern/).

### Removed

### Fixed

- HTTP Gateway API: Not having a block will result in a 5xx error rather than 404
- HTTP Gateway API: CAR requests will return 200s and a CAR file proving a requested path does not exist rather than returning an error
- 🛠 `MultiFileReader` has been updated with a new header with the encoded file name instead of the plain filename, due to a regression found in  [`net/textproto`](https://github.com/golang/go/issues/60674). This only affects files with binary characters in their name. By keeping the old header, we maximize backwards compatibility.
  |            | New Client | Old Client  |
  |------------|------------|-------------|
  | New Server | ✅         | 🟡*         |
  | Old Server | ✅         | ✅          |
   *Old clients can only send Unicode file paths to the server.

### Security

## [v0.11.0]

### Added

* ✨ The gateway now supports the optional `order` and `dups` CAR parameters
  from [IPIP-412](https://github.com/ipfs/specs/pull/412).
  * The `BlocksBackend` only implements `order=dfs` (Depth-First Search)
    ordering, which was already the default behavior.
  * If a request specifies no `dups`, response with `dups=n` is returned, which
    was already the default behavior.
  * If a request explicitly specifies a CAR `order` other than `dfs`, it will
    result in an error.
  * The only change to the default behavior on CAR responses is that we follow
    IPIP-412 and make `order=dfs;dups=n` explicit in the returned
    `Content-Type` HTTP header.
* ✨ While the call signature remains the same, the blocks that Bitswap returns can now be cast to [traceability.Block](./bitswap/client/traceability/block.go), which will additionally tell you where the Block came from and how long it took to fetch. This helps consumers of Bitswap collect better metrics on Bitswap behavior.

### Changed

* 🛠 The `ipns` package has been refactored.
  * You should no longer use the direct Protobuf version of the IPNS Record.
    Instead, we have a shiny new `ipns.Record` type that wraps all the required
    functionality to work the best as possible with IPNS v2 Records. Please
    check the [documentation](https://pkg.go.dev/github.com/ipfs/boxo/ipns) for
    more information, and follow
    [ipfs/specs#376](https://github.com/ipfs/specs/issues/376) for related
    IPIP.
  * There is no change to IPNS Records produced by `boxo/ipns`, it still
    produces both V1 and V2 signatures by default, it is still backward-compatible.

### Removed

- 🛠 `ipld/car`  has been removed. Please use [ipld/go-car](https://github.com/ipld/go-car) instead.
  More information regarding this decision can be found in [issue 218](https://github.com/ipfs/boxo/issues/218).

### Fixed

- Removed mentions of unused ARC algorithm ([#336](https://github.com/ipfs/boxo/issues/366#issuecomment-1597253540))
- Handle `_redirects` file when `If-None-Match` header is present ([#412](https://github.com/ipfs/boxo/pull/412))

### Security

## [0.10.3] - 2023-08-08

### Added

### Changed

### Removed

### Fixed

- Handle `_redirects` file when `If-None-Match` header is present ([#412](https://github.com/ipfs/boxo/pull/412))

### Security

## [0.10.2] - 2023-06-29

### Fixed

- Gateway: include CORS on subdomain redirects.
- Gateway: ensure 'X-Ipfs-Root' header is valid.

## [0.10.1] - 2023-06-19

### Added

None.

### Changed

None.

### Removed

None.

### Fixed

- Allow CAR requests with a path when `DeserializedResponses` is `false`.

### Security

None.

## [0.10.0] - 2023-06-09

### Added

* ✨ The gateway now supports partial CAR exports via query parameters from [IPIP-402](https://github.com/ipfs/specs/pull/402).

### Changed

* 🛠 A few trivial breaking changes have been done to the gateway:
  * The signature of `IPFSBackend.GetCAR` has been adapted to support [IPIP-402](https://github.com/ipfs/specs/pull/402) CAR Parameters.
  * A few variables have been renamed for consistency:
    * `WithHostname` -> `NewHostnameHandler`
    * `Specification` -> `PublicGateway`
    * `NewErrorResponse` -> `NewErrorStatusCode`
    * `NewErrorResponseForCode` -> `NewErrorStatusCodeFromStatus`
    * `BlocksGateway` -> `BlocksBackend`
    * `BlocksGatewayOption` -> `BlocksBackendOption`
    * `NewBlocksGateway` -> `NewBlocksBackend`
  * Some functions that are not supposed to be outside of the package were removed: `ServeContent`.

### Removed

None.

### Fixed

None.

### Security

None.

## [0.9.0] - 2023-06-08

### Added

- ✨ `gateway` The gateway were updated to provide better features for users and gateway implementers:
  - New human-friendly error messages.
  - Updated, higher-definition icons in directory listings.
  - Customizable menu items next to "About IPFS" and "Install IPFS".
  - Valid DAG-CBOR and DAG-JSON blocks now provide a preview, where links can be followed.
- `ipns` add `ValidateWithPeerID` and `UnmarshalIpnsEntry` helpers. (https://github.com/ipfs/boxo/pulls/292)
- 🛠 `coreiface/tests` add `*testing.T` argument to the swarm provider. (https://github.com/ipfs/boxo/pulls/321)

### Changed

- 🛠 `boxo/pinner` some listing methods have been changed to now return a `<-chan StreamedCid`.  This allows the consumption of pins *while* the pinner is listing them, which for large pinset can take a long time. (https://github.com/ipfs/boxo/pulls/336)
  The concerned methods are:
  - `DirectKeys`
  - `RecursiveKeys`
  - `InternalKeys`
- 🛠 `provider/batched.New` has been moved to `provider.New` and arguments has been changed. (https://github.com/ipfs/boxo/pulls/273)
  - A routing system is now passed with the `provider.Online` option, by default the system run in offline mode (push stuff onto the queue).
  - When using `provider.Online` calling the `.Run` method is not required anymore, the background worker is implicitly started in the background by `provider.New`.
  - You do not have to pass a queue anymore, you pass a `datastore.Datastore` exclusively.
- 🛠 `provider.NewOfflineProvider` has been renamed to `provider.NewNoopProvider` to show more clearly that is does nothing. (https://github.com/ipfs/boxo/pulls/273)
- 🛠 `provider.Provider` and `provider.Reprovider` has been merged under one `provider.System`. (https://github.com/ipfs/boxo/pulls/273)
- 🛠 `routing/http` responses now return a streaming `iter.ResultIter` generic interface. (https://github.com/ipfs/boxo/pulls/18)
- 🛠 `coreiface` add options and `AllowOffline` option to `RoutingAPI.Put`. (https://github.com/ipfs/boxo/pulls/278)
- 🛠 `gateway` now has deserialized responses turned off by default. This can be configured via `DeserializedResponses`. (https://github.com/ipfs/boxo/pull/252)

### Removed

- 🛠 `provider/queue` has been moved to `provider/internal/queue`. (https://github.com/ipfs/boxo/pulls/273)
- 🛠 `provider/simple` has been removed, now instead you can use `provider.New` because it accept non batched routing systems and use type assertion for the `ProvideMany` call, giving a single implementation. (https://github.com/ipfs/boxo/pulls/273)
- 🛠 `provider.NewSystem` has been removed, `provider.New` now returns a `provider.System` directly. (https://github.com/ipfs/boxo/pulls/273)

### Fixed

- `gateway` fix panics by returning in all error cases. (https://github.com/ipfs/boxo/pulls/314)
- `gateway` avoid duplicate payload during subdomain redirects. (https://github.com/ipfs/boxo/pulls/326)
- `gateway` correctly handle question marks in URL when redirecting. (https://github.com/ipfs/boxo/pulls/#313)

### Security

None

## [0.8.1] - 2023-04-25

### Added

- `gateway` trace context header support (https://github.com/ipfs/boxo/pull/256)

### Changed

- `gateway` widen duration histograms and cleanup (https://github.com/ipfs/boxo/pull/265)

### Deprecated

None

### Removed

None

### Fixed

- `gateway` panic on path without enough components (https://github.com/ipfs/boxo/pull/272)

### Security

None

## [0.8.0] - 2023-04-05
### Added

- ✨ Migrated repositories into Boxo (https://github.com/ipfs/boxo/pull/220)
  - github.com/ipfs/interface-go-ipfs-core => ./coreiface
  - github.com/ipfs/go-pinning-service-http-client => ./pinning/remote/client
  - github.com/ipfs/go-path => ./path
  - github.com/ipfs/go-namesys => ./namesys
  - github.com/ipfs/go-mfs => ./mfs
  - github.com/ipfs/go-ipfs-provider => ./provider
  - github.com/ipfs/go-ipfs-pinner => ./pinning/pinner
  - github.com/ipfs/go-ipfs-keystore => ./keystore
  - github.com/ipfs/go-filestore => ./filestore
  - github.com/ipfs/go-ipns => ./ipns
  - github.com/ipfs/go-blockservice => ./blockservice
  - github.com/ipfs/go-ipfs-chunker => ./chunker
  - github.com/ipfs/go-fetcher => ./fetcher
  - github.com/ipfs/go-ipfs-blockstore => ./blockstore
  - github.com/ipfs/go-ipfs-posinfo => ./filestore/posinfo
  - github.com/ipfs/go-ipfs-util => ./util
  - github.com/ipfs/go-ipfs-ds-help => ./datastore/dshelp
  - github.com/ipfs/go-verifcid => ./verifcid
  - github.com/ipfs/go-ipfs-exchange-offline => ./exchange/offline
  - github.com/ipfs/go-ipfs-routing => ./routing
  - github.com/ipfs/go-ipfs-exchange-interface => ./exchange
  - github.com/ipfs/go-unixfs => ./ipld/unixfs
  - github.com/ipfs/go-merkledag => ./ipld/merkledag
  - github.com/ipld/go-car => ./ipld/car
- ✨ Added a migration tool to aid in migrating from the migrated repositories to Boxo, see the documentation here: https://github.com/ipfs/boxo/blob/main/README.md#migrating-to-boxo (https://github.com/ipfs/boxo/pull/226)
  - Added a check to ensure the migration tool is only run in a Git repository (with an optional override flag)
- ✨ Added tracing and metrics to the refactored gateway for its IPFS backend


### Changed

- Removed a mention of "bitswap" in blockservice debug logs
- Changed the Bitswap message package from "bitswap.message.pb" to "bitswap.message.v1.pb" to avoid protobuf panics due to duplicate registration with [go-bitswap](https://github.com/ipfs/go-bitswap) (https://github.com/ipfs/boxo/pull/212)
- ✨ Remove a busyloop in blockservice getBlocks by removing batching when caching (https://github.com/ipfs/boxo/pull/232)

### Deprecated

None

### Removed

None

### Fixed

- Ensure dag-cbor/json codecs are registered in the gateway handler (https://github.com/ipfs/boxo/pull/223)
- ✨ Refactor the Gateway API to operate on higher level semantics (https://github.com/ipfs/boxo/pull/176)
- Fixed a panic in the gateway handler when returning errors (https://github.com/ipfs/boxo/pull/255)

### Security

None<|MERGE_RESOLUTION|>--- conflicted
+++ resolved
@@ -16,12 +16,9 @@
 
 ### Added
 
-<<<<<<< HEAD
 * `boxo/bitswap/server`:
   * A new [`WithWantHaveReplaceSize(n)`](https://pkg.go.dev/github.com/ipfs/boxo/bitswap/server/#WithWantHaveReplaceSize) option can be used with `bitswap.New` to fine-tune cost-vs-performance. It sets the maximum size of a block in bytes up to which the bitswap server will replace a WantHave with a WantBlock response. Setting this to 0 disables this WantHave replacement and means that block sizes are not read when processing WantHave requests. [#672](https://github.com/ipfs/boxo/pull/672)
-=======
 - `routing/http`: added support for address and protocol filtering to the delegated routing server ([IPIP-484](https://github.com/ipfs/specs/pull/484)) [#671](https://github.com/ipfs/boxo/pull/671)
->>>>>>> 4af06fdc
 
 ### Changed
 
