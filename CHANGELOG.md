--- conflicted
+++ resolved
@@ -21,11 +21,8 @@
 ### Changed
 
 - `bitswap/network`: The connection event manager now has a `SetListeners` method. Both `bsnet` and `httpnet` now have options to provide the `ConnectionEventManager` during `New(...)`. This allows sharing the connection event manager when using both. The connection manager SHOULD be shared when using both networks with the `network.Router` utility.
-<<<<<<< HEAD
 - `bootstrap`: Relay-only peers (with `/p2p-circuit/` addresses) are now filtered out when selecting backup bootstrap peers to improve reliability.
-=======
 - upgrade to `go-libp2p` [v0.42.1](https://github.com/libp2p/go-libp2p/releases/tag/v0.42.1)
->>>>>>> e1ecc9c5
 
 ### Removed
 
