--- conflicted
+++ resolved
@@ -16,9 +16,7 @@
 
 ### Added
 
-<<<<<<< HEAD
 - `autoconf`: Client library for fetching, caching and expanding IPFS network configurations using "auto" placeholders
-=======
 - `gateway`: Added configurable limits for gateway resource protection:
   - `Config.RetrievalTimeout`: Maximum duration between writes of non-empty data to HTTP response body (default: 30s). Returns 504 Gateway Timeout when gateway cannot retrieve content within this period.
   - `Config.MaxConcurrentRequests`: Limits concurrent HTTP requests (default: 4096, suitable for most deployments). Returns 429 Too Many Requests with 60s Retry-After header when exceeded. To restore previous unlimited behavior set both `RetrievalTimeout` and `MaxConcurrentRequests` to `0`.
@@ -29,7 +27,6 @@
     - `ipfs_http_gw_concurrent_requests`: Gauge tracking number of concurrent requests
     - `ipfs_http_gw_responses_total{code}`: Counter for all HTTP responses by status code
     - `ipfs_http_gw_retrieval_timeouts_total{code,truncated}`: Counter for retrieval timeout events with details on truncation
->>>>>>> 54b62d4e
 - `namesys/IPNSPublisher`: option to `PublishOptions` that allows for setting a custom sequence number for the IPNS record with proper validation to prevent unintentional replay attacks. [#962](https://github.com/ipfs/boxo/pull/962)
 
 ### Changed
