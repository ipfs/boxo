module github.com/ipfs/boxo/examples

go 1.24.0

require (
	github.com/ipfs/boxo v0.33.1
	github.com/ipfs/go-block-format v0.2.2
	github.com/ipfs/go-cid v0.5.0
	github.com/ipfs/go-datastore v0.8.3
	github.com/ipld/go-car/v2 v2.14.3
	github.com/ipld/go-ipld-prime v0.21.0
	github.com/libp2p/go-libp2p v0.43.0
	github.com/multiformats/go-multiaddr v0.16.1
	github.com/multiformats/go-multicodec v0.9.2
	github.com/prometheus/client_golang v1.23.0
	github.com/stretchr/testify v1.10.0
	go.opentelemetry.io/contrib/instrumentation/net/http/otelhttp v0.62.0
	go.opentelemetry.io/contrib/propagators/autoprop v0.46.1
	go.opentelemetry.io/otel v1.37.0
	go.opentelemetry.io/otel/sdk v1.37.0
)

require (
	github.com/Jorropo/jsync v1.0.1 // indirect
	github.com/alecthomas/units v0.0.0-20240927000941-0f3dac36c52b // indirect
	github.com/benbjohnson/clock v1.3.5 // indirect
	github.com/beorn7/perks v1.0.1 // indirect
	github.com/cenkalti/backoff/v5 v5.0.2 // indirect
	github.com/cespare/xxhash/v2 v2.3.0 // indirect
	github.com/crackcomm/go-gitignore v0.0.0-20241020182519-7843d2ba8fdf // indirect
	github.com/cskr/pubsub v1.0.2 // indirect
	github.com/davecgh/go-spew v1.1.1 // indirect
	github.com/davidlazar/go-crypto v0.0.0-20200604182044-b73af7476f6c // indirect
	github.com/decred/dcrd/dcrec/secp256k1/v4 v4.4.0 // indirect
	github.com/dustin/go-humanize v1.0.1 // indirect
	github.com/felixge/httpsnoop v1.0.4 // indirect
	github.com/filecoin-project/go-clock v0.1.0 // indirect
	github.com/flynn/noise v1.1.0 // indirect
	github.com/francoispqt/gojay v1.2.13 // indirect
	github.com/gabriel-vasile/mimetype v1.4.9 // indirect
	github.com/gammazero/chanqueue v1.1.1 // indirect
	github.com/gammazero/deque v1.1.0 // indirect
	github.com/go-logr/logr v1.4.3 // indirect
	github.com/go-logr/stdr v1.2.2 // indirect
	github.com/google/gopacket v1.1.19 // indirect
	github.com/google/uuid v1.6.0 // indirect
	github.com/gorilla/websocket v1.5.3 // indirect
	github.com/grpc-ecosystem/grpc-gateway/v2 v2.27.1 // indirect
	github.com/hashicorp/golang-lru v1.0.2 // indirect
	github.com/hashicorp/golang-lru/v2 v2.0.7 // indirect
	github.com/huin/goupnp v1.3.0 // indirect
	github.com/ipfs/bbloom v0.0.4 // indirect
	github.com/ipfs/go-bitfield v1.1.0 // indirect
<<<<<<< HEAD
	github.com/ipfs/go-cidutil v0.1.0 // indirect
	github.com/ipfs/go-ipfs-delay v0.0.1 // indirect
=======
>>>>>>> 9c3214b5
	github.com/ipfs/go-ipfs-pq v0.0.3 // indirect
	github.com/ipfs/go-ipfs-redirects-file v0.1.2 // indirect
	github.com/ipfs/go-ipld-cbor v0.2.0 // indirect
	github.com/ipfs/go-ipld-format v0.6.2 // indirect
	github.com/ipfs/go-ipld-legacy v0.2.2 // indirect
	github.com/ipfs/go-log/v2 v2.8.1 // indirect
	github.com/ipfs/go-metrics-interface v0.3.0 // indirect
	github.com/ipfs/go-peertaskqueue v0.8.2 // indirect
	github.com/ipfs/go-unixfsnode v1.10.1 // indirect
	github.com/ipld/go-codec-dagpb v1.7.0 // indirect
	github.com/jackpal/go-nat-pmp v1.0.2 // indirect
	github.com/jbenet/go-temp-err-catcher v0.1.0 // indirect
	github.com/klauspost/compress v1.18.0 // indirect
	github.com/klauspost/cpuid/v2 v2.3.0 // indirect
	github.com/koron/go-ssdp v0.0.6 // indirect
	github.com/libp2p/go-buffer-pool v0.1.0 // indirect
	github.com/libp2p/go-cidranger v1.1.0 // indirect
	github.com/libp2p/go-doh-resolver v0.5.0 // indirect
	github.com/libp2p/go-flow-metrics v0.3.0 // indirect
	github.com/libp2p/go-libp2p-asn-util v0.4.1 // indirect
	github.com/libp2p/go-libp2p-kad-dht v0.34.0 // indirect
	github.com/libp2p/go-libp2p-kbucket v0.7.0 // indirect
	github.com/libp2p/go-libp2p-record v0.3.1 // indirect
	github.com/libp2p/go-libp2p-routing-helpers v0.7.5 // indirect
	github.com/libp2p/go-msgio v0.3.0 // indirect
	github.com/libp2p/go-netroute v0.2.2 // indirect
	github.com/libp2p/go-reuseport v0.4.0 // indirect
	github.com/libp2p/go-yamux/v5 v5.0.1 // indirect
	github.com/marten-seemann/tcp v0.0.0-20210406111302-dfbc87cc63fd // indirect
	github.com/mattn/go-isatty v0.0.20 // indirect
	github.com/miekg/dns v1.1.68 // indirect
	github.com/mikioh/tcpinfo v0.0.0-20190314235526-30a79bb1804b // indirect
	github.com/mikioh/tcpopt v0.0.0-20190314235656-172688c1accc // indirect
	github.com/minio/sha256-simd v1.0.1 // indirect
	github.com/mr-tron/base58 v1.2.0 // indirect
	github.com/multiformats/go-base32 v0.1.0 // indirect
	github.com/multiformats/go-base36 v0.2.0 // indirect
	github.com/multiformats/go-multiaddr-dns v0.4.1 // indirect
	github.com/multiformats/go-multiaddr-fmt v0.1.0 // indirect
	github.com/multiformats/go-multibase v0.2.0 // indirect
	github.com/multiformats/go-multihash v0.2.3 // indirect
	github.com/multiformats/go-multistream v0.6.1 // indirect
	github.com/multiformats/go-varint v0.0.7 // indirect
	github.com/munnerz/goautoneg v0.0.0-20191010083416-a7dc8b61c822 // indirect
	github.com/openzipkin/zipkin-go v0.4.3 // indirect
	github.com/pbnjay/memory v0.0.0-20210728143218-7b4eea64cf58 // indirect
	github.com/petar/GoLLRB v0.0.0-20210522233825-ae3b015fd3e9 // indirect
	github.com/pion/datachannel v1.5.10 // indirect
	github.com/pion/dtls/v2 v2.2.12 // indirect
	github.com/pion/dtls/v3 v3.0.6 // indirect
	github.com/pion/ice/v4 v4.0.10 // indirect
	github.com/pion/interceptor v0.1.40 // indirect
	github.com/pion/logging v0.2.3 // indirect
	github.com/pion/mdns/v2 v2.0.7 // indirect
	github.com/pion/randutil v0.1.0 // indirect
	github.com/pion/rtcp v1.2.15 // indirect
	github.com/pion/rtp v1.8.19 // indirect
	github.com/pion/sctp v1.8.39 // indirect
	github.com/pion/sdp/v3 v3.0.13 // indirect
	github.com/pion/srtp/v3 v3.0.6 // indirect
	github.com/pion/stun v0.6.1 // indirect
	github.com/pion/stun/v3 v3.0.0 // indirect
	github.com/pion/transport/v2 v2.2.10 // indirect
	github.com/pion/transport/v3 v3.0.7 // indirect
	github.com/pion/turn/v4 v4.0.2 // indirect
	github.com/pion/webrtc/v4 v4.1.2 // indirect
	github.com/pmezard/go-difflib v1.0.0 // indirect
	github.com/polydawn/refmt v0.89.0 // indirect
	github.com/prometheus/client_model v0.6.2 // indirect
	github.com/prometheus/common v0.65.0 // indirect
	github.com/prometheus/procfs v0.17.0 // indirect
	github.com/quic-go/qpack v0.5.1 // indirect
	github.com/quic-go/quic-go v0.54.0 // indirect
	github.com/quic-go/webtransport-go v0.9.0 // indirect
	github.com/spaolacci/murmur3 v1.1.0 // indirect
	github.com/ucarion/urlpath v0.0.0-20200424170820-7ccc79b76bbb // indirect
	github.com/whyrusleeping/base32 v0.0.0-20170828182744-c30ac30633cc // indirect
	github.com/whyrusleeping/cbor v0.0.0-20171005072247-63513f603b11 // indirect
	github.com/whyrusleeping/cbor-gen v0.1.2 // indirect
	github.com/whyrusleeping/chunker v0.0.0-20181014151217-fe64bd25879f // indirect
	github.com/whyrusleeping/go-keyspace v0.0.0-20160322163242-5b898ac5add1 // indirect
	github.com/wlynxg/anet v0.0.5 // indirect
	go.opencensus.io v0.24.0 // indirect
	go.opentelemetry.io/auto/sdk v1.1.0 // indirect
	go.opentelemetry.io/contrib/propagators/aws v1.21.1 // indirect
	go.opentelemetry.io/contrib/propagators/b3 v1.21.1 // indirect
	go.opentelemetry.io/contrib/propagators/jaeger v1.21.1 // indirect
	go.opentelemetry.io/contrib/propagators/ot v1.21.1 // indirect
	go.opentelemetry.io/otel/exporters/otlp/otlptrace v1.37.0 // indirect
	go.opentelemetry.io/otel/exporters/otlp/otlptrace/otlptracegrpc v1.37.0 // indirect
	go.opentelemetry.io/otel/exporters/otlp/otlptrace/otlptracehttp v1.37.0 // indirect
	go.opentelemetry.io/otel/exporters/stdout/stdouttrace v1.37.0 // indirect
	go.opentelemetry.io/otel/exporters/zipkin v1.37.0 // indirect
	go.opentelemetry.io/otel/metric v1.37.0 // indirect
	go.opentelemetry.io/otel/trace v1.37.0 // indirect
	go.opentelemetry.io/proto/otlp v1.7.0 // indirect
	go.uber.org/dig v1.19.0 // indirect
	go.uber.org/fx v1.24.0 // indirect
	go.uber.org/mock v0.5.2 // indirect
	go.uber.org/multierr v1.11.0 // indirect
	go.uber.org/zap v1.27.0 // indirect
	golang.org/x/crypto v0.41.0 // indirect
	golang.org/x/exp v0.0.0-20250813145105-42675adae3e6 // indirect
	golang.org/x/mod v0.27.0 // indirect
	golang.org/x/net v0.43.0 // indirect
	golang.org/x/sync v0.16.0 // indirect
	golang.org/x/sys v0.35.0 // indirect
	golang.org/x/text v0.28.0 // indirect
	golang.org/x/time v0.12.0 // indirect
	golang.org/x/tools v0.36.0 // indirect
	golang.org/x/xerrors v0.0.0-20240903120638-7835f813f4da // indirect
	gonum.org/v1/gonum v0.16.0 // indirect
	google.golang.org/genproto/googleapis/api v0.0.0-20250603155806-513f23925822 // indirect
	google.golang.org/genproto/googleapis/rpc v0.0.0-20250603155806-513f23925822 // indirect
	google.golang.org/grpc v1.73.0 // indirect
	google.golang.org/protobuf v1.36.7 // indirect
	gopkg.in/yaml.v3 v3.0.1 // indirect
	lukechampine.com/blake3 v1.4.1 // indirect
)

replace github.com/ipfs/boxo => ../<|MERGE_RESOLUTION|>--- conflicted
+++ resolved
@@ -51,11 +51,7 @@
 	github.com/huin/goupnp v1.3.0 // indirect
 	github.com/ipfs/bbloom v0.0.4 // indirect
 	github.com/ipfs/go-bitfield v1.1.0 // indirect
-<<<<<<< HEAD
 	github.com/ipfs/go-cidutil v0.1.0 // indirect
-	github.com/ipfs/go-ipfs-delay v0.0.1 // indirect
-=======
->>>>>>> 9c3214b5
 	github.com/ipfs/go-ipfs-pq v0.0.3 // indirect
 	github.com/ipfs/go-ipfs-redirects-file v0.1.2 // indirect
 	github.com/ipfs/go-ipld-cbor v0.2.0 // indirect
