--- conflicted
+++ resolved
@@ -42,10 +42,7 @@
 const (
 	ProvidePath       = "/routing/v1/providers/"
 	FindProvidersPath = "/routing/v1/providers/{cid}"
-<<<<<<< HEAD
 	IPNSPath          = "/routing/v1/ipns/{cid}"
-=======
->>>>>>> aa7add08
 )
 
 type FindProvidersAsyncResponse struct {
