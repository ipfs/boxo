--- conflicted
+++ resolved
@@ -229,15 +229,8 @@
 	ctx, cancel := context.WithCancel(context.Background())
 	defer cancel()
 
-<<<<<<< HEAD
 	k, err := api.resolvePathNoRootsReturned(ctx, ipath.Join(ipath.IpfsPath(root), t.Name(), "fnord"))
-	if err != nil {
-		t.Fatal(err)
-	}
-=======
-	k, err := api.ResolvePath(ctx, ipath.Join(ipath.IpfsPath(root), t.Name(), "fnord"))
-	assert.Nil(t, err)
->>>>>>> 124ae4b3
+	assert.Nil(t, err)
 
 	api.namesys["/ipns/example.com"] = path.FromCid(k.Cid())
 	api.namesys["/ipns/working.example.com"] = path.FromString(k.String())
@@ -343,15 +336,8 @@
 	ctx, cancel := context.WithCancel(context.Background())
 	defer cancel()
 
-<<<<<<< HEAD
 	k, err := api.resolvePathNoRootsReturned(ctx, ipath.Join(ipath.IpfsPath(root), t.Name()))
-	if err != nil {
-		t.Fatal(err)
-	}
-=======
-	k, err := api.ResolvePath(ctx, ipath.Join(ipath.IpfsPath(root), t.Name()))
-	assert.Nil(t, err)
->>>>>>> 124ae4b3
+	assert.Nil(t, err)
 
 	t.Logf("k: %s\n", k)
 	api.namesys["/ipns/example.net"] = path.FromString(k.String())
@@ -405,33 +391,15 @@
 	ctx, cancel := context.WithCancel(context.Background())
 	defer cancel()
 
-<<<<<<< HEAD
 	k, err := api.resolvePathNoRootsReturned(ctx, ipath.Join(ipath.IpfsPath(root), t.Name()))
-	if err != nil {
-		t.Fatal(err)
-	}
+	assert.Nil(t, err)
 
 	// create /ipns/example.net/foo/
 	k2, err := api.resolvePathNoRootsReturned(ctx, ipath.Join(k, "foo? #<'"))
-	if err != nil {
-		t.Fatal(err)
-	}
+	assert.Nil(t, err)
 
 	k3, err := api.resolvePathNoRootsReturned(ctx, ipath.Join(k, "foo? #<'/bar"))
-	if err != nil {
-		t.Fatal(err)
-	}
-=======
-	k, err := api.ResolvePath(ctx, ipath.Join(ipath.IpfsPath(root), t.Name()))
-	assert.Nil(t, err)
-
-	// create /ipns/example.net/foo/
-	k2, err := api.ResolvePath(ctx, ipath.Join(k, "foo? #<'"))
-	assert.Nil(t, err)
-
-	k3, err := api.ResolvePath(ctx, ipath.Join(k, "foo? #<'/bar"))
-	assert.Nil(t, err)
->>>>>>> 124ae4b3
+	assert.Nil(t, err)
 
 	t.Logf("k: %s\n", k)
 	api.namesys["/ipns/example.net"] = path.FromString(k.String())
@@ -507,15 +475,8 @@
 	ctx, cancel := context.WithCancel(context.Background())
 	defer cancel()
 
-<<<<<<< HEAD
 	k, err := api.resolvePathNoRootsReturned(ctx, ipath.Join(ipath.IpfsPath(root), t.Name()))
-	if err != nil {
-		t.Fatal(err)
-	}
-=======
-	k, err := api.ResolvePath(ctx, ipath.Join(ipath.IpfsPath(root), t.Name()))
-	assert.Nil(t, err)
->>>>>>> 124ae4b3
+	assert.Nil(t, err)
 
 	host := "example.net"
 	api.namesys["/ipns/"+host] = path.FromString(k.String())
