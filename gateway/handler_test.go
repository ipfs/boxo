--- conflicted
+++ resolved
@@ -70,15 +70,7 @@
 	return false
 }
 
-<<<<<<< HEAD
-func TestGatewayBadRequestInvalidPath(t *testing.T) {
-=======
-func (api *errorMockAPI) ResolvePath(ctx context.Context, ip ipath.Path) (ipath.Resolved, error) {
-	return nil, api.err
-}
-
 func TestGatewayInternalServerErrorInvalidPath(t *testing.T) {
->>>>>>> 36918f45
 	api, _ := newMockAPI(t)
 	ts := newTestServer(t, api)
 	t.Logf("test server url: %s", ts.URL)
