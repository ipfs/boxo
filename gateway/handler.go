package gateway

import (
	"context"
	"errors"
	"fmt"
	"html/template"
	"io"
	"mime"
	"net/http"
	"net/textproto"
	"net/url"
	gopath "path"
	"regexp"
	"runtime/debug"
	"strings"
	"time"

	cid "github.com/ipfs/go-cid"
	ipld "github.com/ipfs/go-ipld-format"
	logging "github.com/ipfs/go-log"
<<<<<<< HEAD
	"github.com/ipfs/go-path"
	"github.com/ipfs/go-path/resolver"
	coreiface "github.com/ipfs/interface-go-ipfs-core"
	ipath "github.com/ipfs/interface-go-ipfs-core/path"
	routing "github.com/libp2p/go-libp2p/core/routing"
=======
	"github.com/ipfs/go-path/resolver"
	coreiface "github.com/ipfs/interface-go-ipfs-core"
	ipath "github.com/ipfs/interface-go-ipfs-core/path"
	mc "github.com/multiformats/go-multicodec"
>>>>>>> 36918f45
	prometheus "github.com/prometheus/client_golang/prometheus"
	"go.opentelemetry.io/otel"
	"go.opentelemetry.io/otel/attribute"
	"go.opentelemetry.io/otel/trace"
	"go.uber.org/zap"
)

var log = logging.Logger("core/server")

const (
	ipfsPathPrefix        = "/ipfs/"
	ipnsPathPrefix        = "/ipns/"
	immutableCacheControl = "public, max-age=29030400, immutable"
)

var (
	onlyASCII = regexp.MustCompile("[[:^ascii:]]")
	noModtime = time.Unix(0, 0) // disables Last-Modified header if passed as modtime

	ErrGatewayTimeout = errors.New(http.StatusText(http.StatusGatewayTimeout))
	ErrBadGateway     = errors.New(http.StatusText(http.StatusBadGateway))
)

// HTML-based redirect for errors which can be recovered from, but we want
// to provide hint to people that they should fix things on their end.
var redirectTemplate = template.Must(template.New("redirect").Parse(`<!DOCTYPE html>
<html>
	<head>
		<meta charset="utf-8">
		<meta http-equiv="refresh" content="10;url={{.RedirectURL}}" />
		<link rel="canonical" href="{{.RedirectURL}}" />
	</head>
	<body>
		<pre>{{.ErrorMsg}}</pre><pre>(if a redirect does not happen in 10 seconds, use "{{.SuggestedPath}}" instead)</pre>
	</body>
</html>`))

type redirectTemplateData struct {
	RedirectURL   string
	SuggestedPath string
	ErrorMsg      string
}

// handler is a HTTP handler that serves IPFS objects (accessible by default at /ipfs/<path>)
// (it serves requests like GET /ipfs/QmVRzPKPzNtSrEzBFm2UZfxmPAgnaLke4DMcerbsGGSaFe/link)
type handler struct {
	config Config
	api    API

	// generic metrics
	firstContentBlockGetMetric *prometheus.HistogramVec
	unixfsGetMetric            *prometheus.SummaryVec // deprecated, use firstContentBlockGetMetric

	// response type metrics
	getMetric                    *prometheus.HistogramVec
	unixfsFileGetMetric          *prometheus.HistogramVec
	unixfsDirIndexGetMetric      *prometheus.HistogramVec
	unixfsGenDirListingGetMetric *prometheus.HistogramVec
	carStreamGetMetric           *prometheus.HistogramVec
	rawBlockGetMetric            *prometheus.HistogramVec
	tarStreamGetMetric           *prometheus.HistogramVec
	jsoncborDocumentGetMetric    *prometheus.HistogramVec
	ipnsRecordGetMetric          *prometheus.HistogramVec
}

// StatusResponseWriter enables us to override HTTP Status Code passed to
// WriteHeader function inside of http.ServeContent.  Decision is based on
// presence of HTTP Headers such as Location.
type statusResponseWriter struct {
	http.ResponseWriter
}

// Custom type for collecting error details to be handled by `webRequestError`
type requestError struct {
	StatusCode int
	Err        error
}

func (r *requestError) Error() string {
	return r.Err.Error()
}

func newRequestError(err error, statusCode int) *requestError {
	return &requestError{
		Err:        err,
		StatusCode: statusCode,
	}
}

func (sw *statusResponseWriter) WriteHeader(code int) {
	// Check if we need to adjust Status Code to account for scheduled redirect
	// This enables us to return payload along with HTTP 301
	// for subdomain redirect in web browsers while also returning body for cli
	// tools which do not follow redirects by default (curl, wget).
	redirect := sw.ResponseWriter.Header().Get("Location")
	if redirect != "" && code == http.StatusOK {
		code = http.StatusMovedPermanently
		log.Debugw("subdomain redirect", "location", redirect, "status", code)
	}
	sw.ResponseWriter.WriteHeader(code)
}

// ServeContent replies to the request using the content in the provided ReadSeeker
// and returns the status code written and any error encountered during a write.
// It wraps http.ServeContent which takes care of If-None-Match+Etag,
// Content-Length and range requests.
func ServeContent(w http.ResponseWriter, req *http.Request, name string, modtime time.Time, content io.ReadSeeker) (int, bool, error) {
	ew := &errRecordingResponseWriter{ResponseWriter: w}
	http.ServeContent(ew, req, name, modtime, content)

	// When we calculate some metrics we want a flag that lets us to ignore
	// errors and 304 Not Modified, and only care when requested data
	// was sent in full.
	dataSent := ew.code/100 == 2 && ew.err == nil

	return ew.code, dataSent, ew.err
}

// errRecordingResponseWriter wraps a ResponseWriter to record the status code and any write error.
type errRecordingResponseWriter struct {
	http.ResponseWriter
	code int
	err  error
}

func (w *errRecordingResponseWriter) WriteHeader(code int) {
	if w.code == 0 {
		w.code = code
	}
	w.ResponseWriter.WriteHeader(code)
}

func (w *errRecordingResponseWriter) Write(p []byte) (int, error) {
	n, err := w.ResponseWriter.Write(p)
	if err != nil && w.err == nil {
		w.err = err
	}
	return n, err
}

// ReadFrom exposes errRecordingResponseWriter's underlying ResponseWriter to io.Copy
// to allow optimized methods to be taken advantage of.
func (w *errRecordingResponseWriter) ReadFrom(r io.Reader) (n int64, err error) {
	n, err = io.Copy(w.ResponseWriter, r)
	if err != nil && w.err == nil {
		w.err = err
	}
	return n, err
}

func newSummaryMetric(name string, help string) *prometheus.SummaryVec {
	summaryMetric := prometheus.NewSummaryVec(
		prometheus.SummaryOpts{
			Namespace: "ipfs",
			Subsystem: "http",
			Name:      name,
			Help:      help,
		},
		[]string{"gateway"},
	)
	if err := prometheus.Register(summaryMetric); err != nil {
		if are, ok := err.(prometheus.AlreadyRegisteredError); ok {
			summaryMetric = are.ExistingCollector.(*prometheus.SummaryVec)
		} else {
			log.Errorf("failed to register ipfs_http_%s: %v", name, err)
		}
	}
	return summaryMetric
}

func newHistogramMetric(name string, help string) *prometheus.HistogramVec {
	// We can add buckets as a parameter in the future, but for now using static defaults
	// suggested in https://github.com/ipfs/kubo/issues/8441
	defaultBuckets := []float64{0.05, 0.1, 0.25, 0.5, 1, 2, 5, 10, 30, 60}
	histogramMetric := prometheus.NewHistogramVec(
		prometheus.HistogramOpts{
			Namespace: "ipfs",
			Subsystem: "http",
			Name:      name,
			Help:      help,
			Buckets:   defaultBuckets,
		},
		[]string{"gateway"},
	)
	if err := prometheus.Register(histogramMetric); err != nil {
		if are, ok := err.(prometheus.AlreadyRegisteredError); ok {
			histogramMetric = are.ExistingCollector.(*prometheus.HistogramVec)
		} else {
			log.Errorf("failed to register ipfs_http_%s: %v", name, err)
		}
	}
	return histogramMetric
}

// NewHandler returns an http.Handler that can act as a gateway to IPFS content
// offlineApi is a version of the API that should not make network requests for missing data
func NewHandler(c Config, api API) http.Handler {
	return newHandler(c, api)
}

func newHandler(c Config, api API) *handler {
	i := &handler{
		config: c,
		api:    api,
		// Improved Metrics
		// ----------------------------
		// Time till the first content block (bar in /ipfs/cid/foo/bar)
		// (format-agnostic, across all response types)
		firstContentBlockGetMetric: newHistogramMetric(
			"gw_first_content_block_get_latency_seconds",
			"The time till the first content block is received on GET from the gateway.",
		),

		// Response-type specific metrics
		// ----------------------------
		// Generic: time it takes to execute a successful gateway request (all request types)
		getMetric: newHistogramMetric(
			"gw_get_duration_seconds",
			"The time to GET a successful response to a request (all content types).",
		),
		// UnixFS: time it takes to return a file
		unixfsFileGetMetric: newHistogramMetric(
			"gw_unixfs_file_get_duration_seconds",
			"The time to serve an entire UnixFS file from the gateway.",
		),
		// UnixFS: time it takes to find and serve an index.html file on behalf of a directory.
		unixfsDirIndexGetMetric: newHistogramMetric(
			"gw_unixfs_dir_indexhtml_get_duration_seconds",
			"The time to serve an index.html file on behalf of a directory from the gateway. This is a subset of gw_unixfs_file_get_duration_seconds.",
		),
		// UnixFS: time it takes to generate static HTML with directory listing
		unixfsGenDirListingGetMetric: newHistogramMetric(
			"gw_unixfs_gen_dir_listing_get_duration_seconds",
			"The time to serve a generated UnixFS HTML directory listing from the gateway.",
		),
		// CAR: time it takes to return requested CAR stream
		carStreamGetMetric: newHistogramMetric(
			"gw_car_stream_get_duration_seconds",
			"The time to GET an entire CAR stream from the gateway.",
		),
		// Block: time it takes to return requested Block
		rawBlockGetMetric: newHistogramMetric(
			"gw_raw_block_get_duration_seconds",
			"The time to GET an entire raw Block from the gateway.",
		),
		// TAR: time it takes to return requested TAR stream
		tarStreamGetMetric: newHistogramMetric(
			"gw_tar_stream_get_duration_seconds",
			"The time to GET an entire TAR stream from the gateway.",
		),
		// JSON/CBOR: time it takes to return requested DAG-JSON/-CBOR document
		jsoncborDocumentGetMetric: newHistogramMetric(
			"gw_jsoncbor_get_duration_seconds",
			"The time to GET an entire DAG-JSON/CBOR block from the gateway.",
		),
		// IPNS Record: time it takes to return IPNS record
		ipnsRecordGetMetric: newHistogramMetric(
			"gw_ipns_record_get_duration_seconds",
			"The time to GET an entire IPNS Record from the gateway.",
		),

		// Legacy Metrics
		// ----------------------------
		unixfsGetMetric: newSummaryMetric( // TODO: remove?
			// (deprecated, use firstContentBlockGetMetric instead)
			"unixfs_get_latency_seconds",
			"DEPRECATED: does not do what you think, use gw_first_content_block_get_latency_seconds instead.",
		),
	}
	return i
}

func (i *handler) ServeHTTP(w http.ResponseWriter, r *http.Request) {
	// the hour is a hard fallback, we don't expect it to happen, but just in case
	ctx, cancel := context.WithTimeout(r.Context(), time.Hour)
	defer cancel()
	r = r.WithContext(ctx)

	defer func() {
		if r := recover(); r != nil {
			log.Error("A panic occurred in the gateway handler!")
			log.Error(r)
			debug.PrintStack()
		}
	}()

	switch r.Method {
	case http.MethodGet, http.MethodHead:
		i.getOrHeadHandler(w, r)
		return
	case http.MethodOptions:
		i.optionsHandler(w, r)
		return
	}

	w.Header().Add("Allow", http.MethodGet)
	w.Header().Add("Allow", http.MethodHead)
	w.Header().Add("Allow", http.MethodOptions)

	errmsg := "Method " + r.Method + " not allowed: read only access"
	http.Error(w, errmsg, http.StatusMethodNotAllowed)
}

func (i *handler) optionsHandler(w http.ResponseWriter, r *http.Request) {
	/*
		OPTIONS is a noop request that is used by the browsers to check
		if server accepts cross-site XMLHttpRequest (indicated by the presence of CORS headers)
		https://developer.mozilla.org/en-US/docs/Web/HTTP/Access_control_CORS#Preflighted_requests
	*/
	i.addUserHeaders(w) // return all custom headers (including CORS ones, if set)
}

func (i *handler) getOrHeadHandler(w http.ResponseWriter, r *http.Request) {
	begin := time.Now()

	logger := log.With("from", r.RequestURI)
	logger.Debug("http request received")

	if err := handleUnsupportedHeaders(r); err != nil {
		webRequestError(w, err)
		return
	}

	if requestHandled := handleProtocolHandlerRedirect(w, r, logger); requestHandled {
		return
	}

	if err := handleServiceWorkerRegistration(r); err != nil {
		webRequestError(w, err)
		return
	}

	contentPath := ipath.New(r.URL.Path)
	ctx := context.WithValue(r.Context(), ContentPathKey, contentPath)
	r = r.WithContext(ctx)

	if requestHandled := i.handleOnlyIfCached(w, r, contentPath, logger); requestHandled {
		return
	}

	if requestHandled := handleSuperfluousNamespace(w, r, contentPath); requestHandled {
		return
	}

	// Detect when explicit Accept header or ?format parameter are present
	responseFormat, formatParams, err := customResponseFormat(r)
	if err != nil {
		webError(w, fmt.Errorf("error while processing the Accept header: %w", err), http.StatusBadRequest)
		return
	}
	trace.SpanFromContext(r.Context()).SetAttributes(attribute.String("ResponseFormat", responseFormat))

	// TODO: Why did the previous code do path resolution, was that a bug?
	// TODO: Does If-None-Match apply here?
	if responseFormat == "application/vnd.ipfs.ipns-record" {
		logger.Debugw("serving ipns record", "path", contentPath)

		i.addUserHeaders(w)                                 // ok, _now_ write user's headers.
		w.Header().Set("X-Ipfs-Path", contentPath.String()) // TODO: Should we even set this?

		success := i.serveIpnsRecord(r.Context(), w, r, contentPath, begin, logger)

		if success { // TODO: should we even be reporting this
			i.getMetric.WithLabelValues(contentPath.Namespace()).Observe(time.Since(begin).Seconds())
		}
		return
	}

	var imPath ImmutablePath
	if contentPath.Mutable() {
		imPath, err = i.api.ResolveMutable(r.Context(), contentPath)
		switch err {
		case nil:
		case coreiface.ErrOffline: // TODO: What is this for?
			err = fmt.Errorf("failed to resolve %s: %w", debugStr(contentPath.String()), err)
			webError(w, err, http.StatusServiceUnavailable)
			return
		default:
			// Note: webError will replace http.StatusBadRequest  with StatusNotFound if necessary
			err = fmt.Errorf("failed to resolve %s: %w", debugStr(contentPath.String()), err)
			webError(w, err, http.StatusInternalServerError) // TODO: better error handling
			return
		}
	} else {
		imPath, err = NewImmutablePath(contentPath)
		if err != nil {
			err = fmt.Errorf("path was expected to be immutable, but was not %s: %w", debugStr(contentPath.String()), err)
			webError(w, err, http.StatusInternalServerError)
			return
		}
	}

	// Detect when If-None-Match HTTP header allows returning HTTP 304 Not Modified
	ifNoneMatchResolvedPath, ok := i.handleIfNoneMatch(w, r, responseFormat, contentPath, imPath, logger)
	if !ok {
		return
	}

	// If we already did the path resolution no need to do it again
	if ifNoneMatchResolvedPath != nil {
		imPath, err = NewImmutablePath(ifNoneMatchResolvedPath)
		if err != nil {
			webError(w, err, http.StatusInternalServerError)
			return
		}
	}

	i.addUserHeaders(w) // ok, _now_ write user's headers.
	w.Header().Set("X-Ipfs-Path", contentPath.String())

	var success bool

	// Support custom response formats passed via ?format or Accept HTTP header
	switch responseFormat {
	case "", "application/json", "application/cbor":
		success = i.serveDefaults(r.Context(), w, r, imPath, contentPath, begin, responseFormat, logger)
	case "application/vnd.ipld.raw":
		logger.Debugw("serving raw block", "path", contentPath)
		success = i.serveRawBlock(r.Context(), w, r, imPath, contentPath, begin)
	case "application/vnd.ipld.car":
		logger.Debugw("serving car stream", "path", contentPath)
		carVersion := formatParams["version"]
		success = i.serveCAR(r.Context(), w, r, imPath, contentPath, carVersion, begin)
	case "application/x-tar":
		logger.Debugw("serving tar file", "path", contentPath)
		success = i.serveTAR(r.Context(), w, r, imPath, contentPath, begin, logger)
	case "application/vnd.ipld.dag-json", "application/vnd.ipld.dag-cbor":
		logger.Debugw("serving codec", "path", contentPath)
		success = i.serveCodec(r.Context(), w, r, imPath, contentPath, begin, responseFormat)
	case "application/vnd.ipfs.ipns-record":
	default: // catch-all for unsuported application/vnd.*
		err := fmt.Errorf("unsupported format %q", responseFormat)
		webError(w, err, http.StatusBadRequest)
		return
	}

	if success {
		i.getMetric.WithLabelValues(contentPath.Namespace()).Observe(time.Since(begin).Seconds())
	}
}

func (i *handler) addUserHeaders(w http.ResponseWriter) {
	for k, v := range i.config.Headers {
		w.Header()[k] = v
	}
}

func addCacheControlHeaders(w http.ResponseWriter, r *http.Request, contentPath ipath.Path, fileCid cid.Cid) (modtime time.Time) {
	// Set Etag to based on CID (override whatever was set before)
	w.Header().Set("Etag", getEtag(r, fileCid))

	// Set Cache-Control and Last-Modified based on contentPath properties
	if contentPath.Mutable() {
		// mutable namespaces such as /ipns/ can't be cached forever

		/* For now we set Last-Modified to Now() to leverage caching heuristics built into modern browsers:
		 * https://github.com/ipfs/kubo/pull/8074#pullrequestreview-645196768
		 * but we should not set it to fake values and use Cache-Control based on TTL instead */
		modtime = time.Now()

		// TODO: set Cache-Control based on TTL of IPNS/DNSLink: https://github.com/ipfs/kubo/issues/1818#issuecomment-1015849462
		// TODO: set Last-Modified based on /ipns/ publishing timestamp?
	} else {
		// immutable! CACHE ALL THE THINGS, FOREVER! wolololol
		w.Header().Set("Cache-Control", immutableCacheControl)

		// Set modtime to 'zero time' to disable Last-Modified header (superseded by Cache-Control)
		modtime = noModtime

		// TODO: set Last-Modified? - TBD - /ipfs/ modification metadata is present in unixfs 1.5 https://github.com/ipfs/kubo/issues/6920?
	}

	return modtime
}

// Set Content-Disposition if filename URL query param is present, return preferred filename
func addContentDispositionHeader(w http.ResponseWriter, r *http.Request, contentPath ipath.Path) string {
	/* This logic enables:
	 * - creation of HTML links that trigger "Save As.." dialog instead of being rendered by the browser
	 * - overriding the filename used when saving subresource assets on HTML page
	 * - providing a default filename for HTTP clients when downloading direct /ipfs/CID without any subpath
	 */

	// URL param ?filename=cat.jpg triggers Content-Disposition: [..] filename
	// which impacts default name used in "Save As.." dialog
	name := getFilename(contentPath)
	urlFilename := r.URL.Query().Get("filename")
	if urlFilename != "" {
		disposition := "inline"
		// URL param ?download=true triggers Content-Disposition: [..] attachment
		// which skips rendering and forces "Save As.." dialog in browsers
		if r.URL.Query().Get("download") == "true" {
			disposition = "attachment"
		}
		setContentDispositionHeader(w, urlFilename, disposition)
		name = urlFilename
	}
	return name
}

// Set Content-Disposition to arbitrary filename and disposition
func setContentDispositionHeader(w http.ResponseWriter, filename string, disposition string) {
	utf8Name := url.PathEscape(filename)
	asciiName := url.PathEscape(onlyASCII.ReplaceAllLiteralString(filename, "_"))
	w.Header().Set("Content-Disposition", fmt.Sprintf("%s; filename=\"%s\"; filename*=UTF-8''%s", disposition, asciiName, utf8Name))
}

// Set X-Ipfs-Roots with logical CID array for efficient HTTP cache invalidation.
func (i *handler) setIpfsRootsHeader(w http.ResponseWriter, gwMetadata ContentPathMetadata) *requestError {
	/*
		These are logical roots where each CID represent one path segment
		and resolves to either a directory or the root block of a file.
		The main purpose of this header is allow HTTP caches to do smarter decisions
		around cache invalidation (eg. keep specific subdirectory/file if it did not change)

		A good example is Wikipedia, which is HAMT-sharded, but we only care about
		logical roots that represent each segment of the human-readable content
		path:

		Given contentPath = /ipns/en.wikipedia-on-ipfs.org/wiki/Block_of_Wikipedia_in_Turkey
		rootCidList is a generated by doing `ipfs resolve -r` on each sub path:
			/ipns/en.wikipedia-on-ipfs.org → bafybeiaysi4s6lnjev27ln5icwm6tueaw2vdykrtjkwiphwekaywqhcjze
			/ipns/en.wikipedia-on-ipfs.org/wiki/ → bafybeihn2f7lhumh4grizksi2fl233cyszqadkn424ptjajfenykpsaiw4
			/ipns/en.wikipedia-on-ipfs.org/wiki/Block_of_Wikipedia_in_Turkey → bafkreibn6euazfvoghepcm4efzqx5l3hieof2frhp254hio5y7n3hv5rma

		The result is an ordered array of values:
			X-Ipfs-Roots: bafybeiaysi4s6lnjev27ln5icwm6tueaw2vdykrtjkwiphwekaywqhcjze,bafybeihn2f7lhumh4grizksi2fl233cyszqadkn424ptjajfenykpsaiw4,bafkreibn6euazfvoghepcm4efzqx5l3hieof2frhp254hio5y7n3hv5rma

		Note that while the top one will change every time any article is changed,
		the last root (responsible for specific article) may not change at all.
	*/

	var pathRoots []string
	for _, c := range gwMetadata.PathSegmentRoots {
		pathRoots = append(pathRoots, c.String()) // TODO: should these be normalized?
	}
	pathRoots = append(pathRoots, gwMetadata.LastSegment.Cid().String())
	rootCidList := strings.Join(pathRoots, ",") // convention from rfc2616#sec4.2

	w.Header().Set("X-Ipfs-Roots", rootCidList)
	return nil
}

func webRequestError(w http.ResponseWriter, err *requestError) {
	webError(w, err.Err, err.StatusCode)
}

func webError(w http.ResponseWriter, err error, defaultCode int) {
	switch {
	case isErrNotFound(err):
		webErrorWithCode(w, err, http.StatusNotFound)
	case errors.Is(err, ErrGatewayTimeout):
		webErrorWithCode(w, err, http.StatusGatewayTimeout)
	case errors.Is(err, ErrBadGateway):
		webErrorWithCode(w, err, http.StatusBadGateway)
	case errors.Is(err, context.DeadlineExceeded):
		webErrorWithCode(w, err, http.StatusGatewayTimeout)
	default:
		webErrorWithCode(w, err, defaultCode)
	}
}

func isErrNotFound(err error) bool {
	if ipld.IsNotFound(err) {
		return true
	}

	// Checks if err is a resolver.ErrNoLink. resolver.ErrNoLink does not implement
	// the .Is interface and cannot be directly compared to. Therefore, errors.Is
	// always returns false with it.
	for {
		_, ok := err.(resolver.ErrNoLink)
		if ok {
			return true
		}

		err = errors.Unwrap(err)
		if err == nil {
			return false
		}
	}
}

func webErrorWithCode(w http.ResponseWriter, err error, code int) {
	http.Error(w, err.Error(), code)
	if code >= 500 {
		log.Warnf("server error: %s", err)
	}
}

func getFilename(contentPath ipath.Path) string {
	s := contentPath.String()
	if (strings.HasPrefix(s, ipfsPathPrefix) || strings.HasPrefix(s, ipnsPathPrefix)) && strings.Count(gopath.Clean(s), "/") <= 2 {
		// Don't want to treat ipfs.io in /ipns/ipfs.io as a filename.
		return ""
	}
	return gopath.Base(s)
}

// etagMatch evaluates if we can respond with HTTP 304 Not Modified
// It supports multiple weak and strong etags passed in If-None-Matc stringh
// including the wildcard one.
func etagMatch(ifNoneMatchHeader string, cidEtag string, dirEtag string) bool {
	buf := ifNoneMatchHeader
	for {
		buf = textproto.TrimString(buf)
		if len(buf) == 0 {
			break
		}
		if buf[0] == ',' {
			buf = buf[1:]
			continue
		}
		// If-None-Match: * should match against any etag
		if buf[0] == '*' {
			return true
		}
		etag, remain := scanETag(buf)
		if etag == "" {
			break
		}
		// Check for match both strong and weak etags
		if etagWeakMatch(etag, cidEtag) || etagWeakMatch(etag, dirEtag) {
			return true
		}
		buf = remain
	}
	return false
}

// scanETag determines if a syntactically valid ETag is present at s. If so,
// the ETag and remaining text after consuming ETag is returned. Otherwise,
// it returns "", "".
// (This is the same logic as one executed inside of http.ServeContent)
func scanETag(s string) (etag string, remain string) {
	s = textproto.TrimString(s)
	start := 0
	if strings.HasPrefix(s, "W/") {
		start = 2
	}
	if len(s[start:]) < 2 || s[start] != '"' {
		return "", ""
	}
	// ETag is either W/"text" or "text".
	// See RFC 7232 2.3.
	for i := start + 1; i < len(s); i++ {
		c := s[i]
		switch {
		// Character values allowed in ETags.
		case c == 0x21 || c >= 0x23 && c <= 0x7E || c >= 0x80:
		case c == '"':
			return s[:i+1], s[i+1:]
		default:
			return "", ""
		}
	}
	return "", ""
}

// etagWeakMatch reports whether a and b match using weak ETag comparison.
func etagWeakMatch(a, b string) bool {
	return strings.TrimPrefix(a, "W/") == strings.TrimPrefix(b, "W/")
}

// generate Etag value based on HTTP request and CID
func getEtag(r *http.Request, cid cid.Cid) string {
	prefix := `"`
	suffix := `"`
	responseFormat, _, err := customResponseFormat(r)
	if err == nil && responseFormat != "" {
		// application/vnd.ipld.foo → foo
		// application/x-bar → x-bar
		shortFormat := responseFormat[strings.LastIndexAny(responseFormat, "/.")+1:]
		// Etag: "cid.shortFmt" (gives us nice compression together with Content-Disposition in block (raw) and car responses)
		suffix = `.` + shortFormat + suffix
	}
	// TODO: include selector suffix when https://github.com/ipfs/kubo/issues/8769 lands
	return prefix + cid.String() + suffix
}

// return explicit response format if specified in request as query parameter or via Accept HTTP header
func customResponseFormat(r *http.Request) (mediaType string, params map[string]string, err error) {
	if formatParam := r.URL.Query().Get("format"); formatParam != "" {
		// translate query param to a content type
		switch formatParam {
		case "raw":
			return "application/vnd.ipld.raw", nil, nil
		case "car":
			return "application/vnd.ipld.car", nil, nil
		case "tar":
			return "application/x-tar", nil, nil
		case "json":
			return "application/json", nil, nil
		case "cbor":
			return "application/cbor", nil, nil
		case "dag-json":
			return "application/vnd.ipld.dag-json", nil, nil
		case "dag-cbor":
			return "application/vnd.ipld.dag-cbor", nil, nil
		case "ipns-record":
			return "application/vnd.ipfs.ipns-record", nil, nil
		}
	}
	// Browsers and other user agents will send Accept header with generic types like:
	// Accept:text/html,application/xhtml+xml,application/xml;q=0.9,image/avif,image/webp,*/*;q=0.8
	// We only care about explicit, vendor-specific content-types and respond to the first match (in order).
	// TODO: make this RFC compliant and respect weights (eg. return CAR for Accept:application/vnd.ipld.dag-json;q=0.1,application/vnd.ipld.car;q=0.2)
	for _, header := range r.Header.Values("Accept") {
		for _, value := range strings.Split(header, ",") {
			accept := strings.TrimSpace(value)
			// respond to the very first matching content type
			if strings.HasPrefix(accept, "application/vnd.ipld") ||
				strings.HasPrefix(accept, "application/x-tar") ||
				strings.HasPrefix(accept, "application/json") ||
				strings.HasPrefix(accept, "application/cbor") ||
				strings.HasPrefix(accept, "application/vnd.ipfs") {
				mediatype, params, err := mime.ParseMediaType(accept)
				if err != nil {
					return "", nil, err
				}
				return mediatype, params, nil
			}
		}
	}
	// If none of special-cased content types is found, return empty string
	// to indicate default, implicit UnixFS response should be prepared
	return "", nil, nil
}

// returns unquoted path with all special characters revealed as \u codes
func debugStr(path string) string {
	q := fmt.Sprintf("%+q", path)
	if len(q) >= 3 {
		q = q[1 : len(q)-1]
	}
	return q
}

func (i *handler) handleIfNoneMatch(w http.ResponseWriter, r *http.Request, responseFormat string, contentPath ipath.Path, imPath ImmutablePath, logger *zap.SugaredLogger) (ipath.Resolved, bool) {
	// Detect when If-None-Match HTTP header allows returning HTTP 304 Not Modified
	if inm := r.Header.Get("If-None-Match"); inm != "" {
		// TODO: should we be handling _redirect and legacy 404 here?
		gwMetadata, _, err := i.api.Head(r.Context(), imPath)
		switch err {
		case nil:
		case coreiface.ErrOffline:
			err = fmt.Errorf("failed to resolve %s: %w", debugStr(contentPath.String()), err)
			webError(w, err, http.StatusServiceUnavailable)
			return nil, false
		default:
			// Note: webError will replace http.StatusBadRequest  with StatusNotFound if necessary
			err = fmt.Errorf("ipfs resolve -r %s : %w", debugStr(contentPath.String()), err)
			webError(w, err, http.StatusBadRequest)
			return nil, false
		}

		resolvedPath := gwMetadata.LastSegment
		pathCid := resolvedPath.Cid()
		// need to check against both File and Dir Etag variants
		// because this inexpensive check happens before we do any I/O
		cidEtag := getEtag(r, pathCid)
		dirEtag := getDirListingEtag(pathCid)
		if etagMatch(inm, cidEtag, dirEtag) {
			// Finish early if client already has a matching Etag
			w.WriteHeader(http.StatusNotModified)
			return nil, false
		}

		return resolvedPath, true
	}
	return nil, true
}

func (i *handler) handleNonUnixFSRequestErrors(w http.ResponseWriter, contentPath ipath.Path, err error) bool {
	switch err {
	case nil:
		return true
	case coreiface.ErrOffline:
		err = fmt.Errorf("could not fetch content at path %s: %w", debugStr(contentPath.String()), err)
		webError(w, err, http.StatusServiceUnavailable)
		return false
	default:
		// Note: webError will replace http.StatusBadRequest  with StatusNotFound if necessary
		err = fmt.Errorf("could not fetch content at path %s: %w", debugStr(contentPath.String()), err)
		webError(w, err, http.StatusBadRequest)
		return false
	}
}

func (i *handler) handleUnixFSRequestErrors(w http.ResponseWriter, r *http.Request, imPath ImmutablePath, contentPath ipath.Path, err error, logger *zap.SugaredLogger) (ImmutablePath, bool) {
	switch err {
	case nil:
		return imPath, true
	case coreiface.ErrOffline:
		err = fmt.Errorf("could not fetch content at path %s: %w", debugStr(contentPath.String()), err)
		webError(w, err, http.StatusServiceUnavailable)
<<<<<<< HEAD
		return ImmutablePath{}, false
=======
		return nil, nil, false
>>>>>>> 36918f45
	default:
		// If we have origin isolation (subdomain gw, DNSLink website),
		// and response type is UnixFS (default for website hosting)
		// we can leverage the presence of an _redirects file and apply rules defined there.
		// See: https://github.com/ipfs/specs/pull/290
		if hasOriginIsolation(r) {
			newContentPath, ok, hadMatchingRule := i.serveRedirectsIfPresent(w, r, imPath, logger)
			if hadMatchingRule {
				logger.Debugw("applied a rule from _redirects file")
				return newContentPath, ok
			}
		}

		// if Accept is text/html, see if ipfs-404.html is present
		// This logic isn't documented and will likely be removed at some point.
		// Any 404 logic in _redirects above will have already run by this time, so it's really an extra fall back
		if i.serveLegacy404IfPresent(w, r, imPath) {
			logger.Debugw("served legacy 404")
			return ImmutablePath{}, false
		}

<<<<<<< HEAD
		// Note: webError will replace http.StatusInternalServerError with StatusNotFound or StatusRequestTimeout if necessary
		err = fmt.Errorf("could not fetch content at path %s: %w", debugStr(contentPath.String()), err)
=======
		err = fmt.Errorf("failed to resolve %s: %w", debugStr(contentPath.String()), err)
>>>>>>> 36918f45
		webError(w, err, http.StatusInternalServerError)
		return ImmutablePath{}, false
	}
}

// Detect 'Cache-Control: only-if-cached' in request and return data if it is already in the local datastore.
// https://github.com/ipfs/specs/blob/main/http-gateways/PATH_GATEWAY.md#cache-control-request-header
func (i *handler) handleOnlyIfCached(w http.ResponseWriter, r *http.Request, contentPath ipath.Path, logger *zap.SugaredLogger) (requestHandled bool) {
	if r.Header.Get("Cache-Control") == "only-if-cached" {
		if !i.api.IsCached(r.Context(), contentPath) {
			if r.Method == http.MethodHead {
				w.WriteHeader(http.StatusPreconditionFailed)
				return true
			}
			errMsg := fmt.Sprintf("%q not in local datastore", contentPath.String())
			http.Error(w, errMsg, http.StatusPreconditionFailed)
			return true
		}
		if r.Method == http.MethodHead {
			w.WriteHeader(http.StatusOK)
			return true
		}
	}
	return false
}

func handleUnsupportedHeaders(r *http.Request) (err *requestError) {
	// X-Ipfs-Gateway-Prefix was removed (https://github.com/ipfs/kubo/issues/7702)
	// TODO: remove this after  go-ipfs 0.13 ships
	if prfx := r.Header.Get("X-Ipfs-Gateway-Prefix"); prfx != "" {
		err := fmt.Errorf("unsupported HTTP header: X-Ipfs-Gateway-Prefix support was removed: https://github.com/ipfs/kubo/issues/7702")
		return newRequestError(err, http.StatusBadRequest)
	}
	return nil
}

// ?uri query param support for requests produced by web browsers
// via navigator.registerProtocolHandler Web API
// https://developer.mozilla.org/en-US/docs/Web/API/Navigator/registerProtocolHandler
// TLDR: redirect /ipfs/?uri=ipfs%3A%2F%2Fcid%3Fquery%3Dval to /ipfs/cid?query=val
func handleProtocolHandlerRedirect(w http.ResponseWriter, r *http.Request, logger *zap.SugaredLogger) (requestHandled bool) {
	if uriParam := r.URL.Query().Get("uri"); uriParam != "" {
		u, err := url.Parse(uriParam)
		if err != nil {
			webError(w, fmt.Errorf("failed to parse uri query parameter: %w", err), http.StatusBadRequest)
			return true
		}
		if u.Scheme != "ipfs" && u.Scheme != "ipns" {
			webError(w, fmt.Errorf("uri query parameter scheme must be ipfs or ipns: %w", err), http.StatusBadRequest)
			return true
		}
		path := u.Path
		if u.RawQuery != "" { // preserve query if present
			path = path + "?" + u.RawQuery
		}

		redirectURL := gopath.Join("/", u.Scheme, u.Host, path)
		logger.Debugw("uri param, redirect", "to", redirectURL, "status", http.StatusMovedPermanently)
		http.Redirect(w, r, redirectURL, http.StatusMovedPermanently)
		return true
	}

	return false
}

// Disallow Service Worker registration on namespace roots
// https://github.com/ipfs/kubo/issues/4025
func handleServiceWorkerRegistration(r *http.Request) (err *requestError) {
	if r.Header.Get("Service-Worker") == "script" {
		matched, _ := regexp.MatchString(`^/ip[fn]s/[^/]+$`, r.URL.Path)
		if matched {
			err := fmt.Errorf("registration is not allowed for this scope")
			return newRequestError(fmt.Errorf("navigator.serviceWorker: %w", err), http.StatusBadRequest)
		}
	}

	return nil
}

// Attempt to fix redundant /ipfs/ namespace as long as resulting
// 'intended' path is valid.  This is in case gremlins were tickled
// wrong way and user ended up at /ipfs/ipfs/{cid} or /ipfs/ipns/{id}
// like in bafybeien3m7mdn6imm425vc2s22erzyhbvk5n3ofzgikkhmdkh5cuqbpbq :^))
func handleSuperfluousNamespace(w http.ResponseWriter, r *http.Request, contentPath ipath.Path) (requestHandled bool) {
	// If the path is valid, there's nothing to do
	if pathErr := contentPath.IsValid(); pathErr == nil {
		return false
	}

	// If there's no superflous namespace, there's nothing to do
	if !(strings.HasPrefix(r.URL.Path, "/ipfs/ipfs/") || strings.HasPrefix(r.URL.Path, "/ipfs/ipns/")) {
		return false
	}

	// Attempt to fix the superflous namespace
	intendedPath := ipath.New(strings.TrimPrefix(r.URL.Path, "/ipfs"))
	if err := intendedPath.IsValid(); err != nil {
		webError(w, fmt.Errorf("invalid ipfs path: %w", err), http.StatusBadRequest)
		return true
	}
	intendedURL := intendedPath.String()
	if r.URL.RawQuery != "" {
		// we render HTML, so ensure query entries are properly escaped
		q, _ := url.ParseQuery(r.URL.RawQuery)
		intendedURL = intendedURL + "?" + q.Encode()
	}
	// return HTTP 400 (Bad Request) with HTML error page that:
	// - points at correct canonical path via <link> header
	// - displays human-readable error
	// - redirects to intendedURL after a short delay

	w.WriteHeader(http.StatusBadRequest)
	if err := redirectTemplate.Execute(w, redirectTemplateData{
		RedirectURL:   intendedURL,
		SuggestedPath: intendedPath.String(),
		ErrorMsg:      fmt.Sprintf("invalid path: %q should be %q", r.URL.Path, intendedPath.String()),
	}); err != nil {
		webError(w, fmt.Errorf("failed to redirect when fixing superfluous namespace: %w", err), http.StatusBadRequest)
	}

	return true
}

// spanTrace starts a new span using the standard IPFS tracing conventions.
func spanTrace(ctx context.Context, spanName string, opts ...trace.SpanStartOption) (context.Context, trace.Span) {
	return otel.Tracer("go-libipfs").Start(ctx, fmt.Sprintf("%s.%s", " Gateway", spanName), opts...)
}<|MERGE_RESOLUTION|>--- conflicted
+++ resolved
@@ -19,18 +19,9 @@
 	cid "github.com/ipfs/go-cid"
 	ipld "github.com/ipfs/go-ipld-format"
 	logging "github.com/ipfs/go-log"
-<<<<<<< HEAD
-	"github.com/ipfs/go-path"
 	"github.com/ipfs/go-path/resolver"
 	coreiface "github.com/ipfs/interface-go-ipfs-core"
 	ipath "github.com/ipfs/interface-go-ipfs-core/path"
-	routing "github.com/libp2p/go-libp2p/core/routing"
-=======
-	"github.com/ipfs/go-path/resolver"
-	coreiface "github.com/ipfs/interface-go-ipfs-core"
-	ipath "github.com/ipfs/interface-go-ipfs-core/path"
-	mc "github.com/multiformats/go-multicodec"
->>>>>>> 36918f45
 	prometheus "github.com/prometheus/client_golang/prometheus"
 	"go.opentelemetry.io/otel"
 	"go.opentelemetry.io/otel/attribute"
@@ -827,11 +818,7 @@
 	case coreiface.ErrOffline:
 		err = fmt.Errorf("could not fetch content at path %s: %w", debugStr(contentPath.String()), err)
 		webError(w, err, http.StatusServiceUnavailable)
-<<<<<<< HEAD
 		return ImmutablePath{}, false
-=======
-		return nil, nil, false
->>>>>>> 36918f45
 	default:
 		// If we have origin isolation (subdomain gw, DNSLink website),
 		// and response type is UnixFS (default for website hosting)
@@ -853,12 +840,7 @@
 			return ImmutablePath{}, false
 		}
 
-<<<<<<< HEAD
-		// Note: webError will replace http.StatusInternalServerError with StatusNotFound or StatusRequestTimeout if necessary
 		err = fmt.Errorf("could not fetch content at path %s: %w", debugStr(contentPath.String()), err)
-=======
-		err = fmt.Errorf("failed to resolve %s: %w", debugStr(contentPath.String()), err)
->>>>>>> 36918f45
 		webError(w, err, http.StatusInternalServerError)
 		return ImmutablePath{}, false
 	}
