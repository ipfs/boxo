// Package retrieval provides state tracking for IPFS content retrieval operations.
// It enables detailed diagnostics about the retrieval process, including which stage
// failed (path resolution, provider discovery, connection, or block retrieval) and
// statistics about provider interactions. This information is particularly useful
// for debugging timeout errors and understanding retrieval performance.
package retrieval

import (
	"context"
	"errors"
	"fmt"
	"slices"
	"strings"
	"sync"
	"sync/atomic"

	"github.com/ipfs/go-cid"
	"github.com/libp2p/go-libp2p/core/peer"
)

type contextKey string

// ContextKey is the key used to store State in a context.Context. This can be
// used directly with context.WithValue if needed, though the ContextWithState
// and StateFromContext functions are preferred.
const ContextKey contextKey = "boxo-retrieval-state"

// MaxProvidersSampleSize limits the number of provider peer IDs (both found and failed)
// that are kept as a sample for diagnostic purposes. This prevents unbounded memory growth
// while still providing useful debugging information.
const MaxProvidersSampleSize = 3

// RetrievalPhase represents the current phase of content retrieval.
// Phases progress monotonically - they can only move forward, never backward.
// This helps identify where in the retrieval process a timeout or failure occurred.
type RetrievalPhase int

const (
	// PhaseInitializing indicates the retrieval process has not yet started.
	PhaseInitializing RetrievalPhase = iota
	// PhasePathResolution indicates the system is resolving an IPFS path to determine
	// what content needs to be fetched (e.g., /ipfs/Qm.../path/to/file).
	PhasePathResolution
	// PhaseProviderDiscovery indicates the system is finding peers that have the content.
	PhaseProviderDiscovery
	// PhaseConnecting indicates the system is establishing connections to providers.
	PhaseConnecting
	// PhaseDataRetrieval indicates the system is transferring data to the client.
	PhaseDataRetrieval
)

// String returns a human-readable name for the retrieval phase.
func (p RetrievalPhase) String() string {
	switch p {
	case PhaseInitializing:
		return "initializing"
	case PhasePathResolution:
		return "path resolution"
	case PhaseProviderDiscovery:
		return "provider discovery"
	case PhaseConnecting:
		return "connecting to providers"
	case PhaseDataRetrieval:
		return "data retrieval"
	default:
		return "unknown"
	}
}

// State tracks diagnostic information about IPFS content retrieval operations.
// It is safe for concurrent use and maintains monotonic stage progression. Use
// ContextWithState to add tracking to a context, and StateFromContext to
// retrieve the state for updates or inspection
type State struct {
	// ProvidersFound tracks the number of providers discovered for the content.
	ProvidersFound atomic.Int32
	// ProvidersAttempted tracks the number of providers we tried to connect to.
	ProvidersAttempted atomic.Int32
	// ProvidersConnected tracks the number of providers successfully connected.
	ProvidersConnected atomic.Int32

	// phase tracks the current retrieval phase (stored as int32)
	phase atomic.Int32

	// mu protects foundProviders, failedProviders slices and CID fields during concurrent access
	mu sync.RWMutex
	// Sample of providers found during discovery (limited to first few for brevity)
	// NOTE: This is only a sample of the first MaxProvidersSampleSize providers, not all of them
	foundProviders []peer.ID
	// Sample of providers that failed (limited to first few for brevity)
	// NOTE: This is only a sample of the first MaxProvidersSampleSize providers, not all of them
	failedProviders []peer.ID

	// CIDs for diagnostic purposes
	// For /ipfs/cid, both will be the same
	// For /ipfs/cid/path/to/file, rootCID is 'cid' and terminalCID is the CID of 'file'
	rootCID     cid.Cid // First CID in the path
	terminalCID cid.Cid // CID of terminating DAG entity on the path
}

// NewState creates a new State initialized to PhaseInitializing. The returned
// state is safe for concurrent use.
func NewState() *State {
	rs := &State{}
	rs.phase.Store(int32(PhaseInitializing))
	return rs
}

// SetPhase updates the current retrieval phase to the given phase.
// The phase progression is monotonic - phases can only move forward, never backward.
// If the provided phase is less than or equal to the current phase, this is a no-op.
// This method is safe for concurrent use.
func (rs *State) SetPhase(phase RetrievalPhase) {
	newPhase := int32(phase)
	for {
		current := rs.phase.Load()
		// Only update if the new phase is greater (moving forward)
		if newPhase <= current {
			return
		}
		// Try to update atomically
		if rs.phase.CompareAndSwap(current, newPhase) {
			return
		}
		// If CAS failed, another goroutine updated it, loop will check again
	}
}

// GetPhase returns the current retrieval phase.
// This method is safe for concurrent use.
func (rs *State) GetPhase() RetrievalPhase {
	return RetrievalPhase(rs.phase.Load())
}

// addProvider is a helper to add a provider to a sample list with size limit.
// Only the first MaxProvidersSampleSize providers are kept to prevent unbounded memory growth.
func (rs *RetrievalState) addProvider(list *[]peer.ID, peerID peer.ID) {
	rs.mu.Lock()
	defer rs.mu.Unlock()
	if len(*list) < MaxProvidersSampleSize {
		*list = append(*list, peerID)
	}
}

// AddFoundProvider records a provider peer ID that was discovered during provider search.
// This method is safe for concurrent use.
func (rs *RetrievalState) AddFoundProvider(peerID peer.ID) {
	rs.addProvider(&rs.foundProviders, peerID)
}

// AddFailedProvider records a provider peer ID that failed to deliver the requested content.
// This method is safe for concurrent use.
<<<<<<< HEAD
func (rs *RetrievalState) AddFailedProvider(peerID peer.ID) {
	rs.addProvider(&rs.failedProviders, peerID)
}

// getProviders is a helper to get a cloned list of providers.
func (rs *RetrievalState) getProviders(list []peer.ID) []peer.ID {
	rs.mu.RLock()
	defer rs.mu.RUnlock()
	return slices.Clone(list)
}

// GetFoundProviders returns a sample of found providers (up to MaxProvidersSampleSize).
// This is not all providers, just the first few for diagnostic purposes.
func (rs *RetrievalState) GetFoundProviders() []peer.ID {
	return rs.getProviders(rs.foundProviders)
}

// GetFailedProviders returns a sample of failed providers (up to MaxProvidersSampleSize).
// This is not all providers, just the first few for diagnostic purposes.
func (rs *RetrievalState) GetFailedProviders() []peer.ID {
	return rs.getProviders(rs.failedProviders)
}

// SetRootCID sets the root CID (first CID in the path).
// This method is safe for concurrent use.
func (rs *RetrievalState) SetRootCID(c cid.Cid) {
=======
func (rs *State) AddFailedProvider(peerID peer.ID) {
>>>>>>> ad91ddb5
	rs.mu.Lock()
	defer rs.mu.Unlock()
	rs.rootCID = c
}

<<<<<<< HEAD
// SetTerminalCID sets the terminal CID (CID of terminating DAG entity).
// This method is safe for concurrent use.
func (rs *RetrievalState) SetTerminalCID(c cid.Cid) {
	rs.mu.Lock()
	defer rs.mu.Unlock()
	rs.terminalCID = c
}

// GetRootCID returns the root CID (first CID in the path).
// This method is safe for concurrent use.
func (rs *RetrievalState) GetRootCID() cid.Cid {
	rs.mu.RLock()
	defer rs.mu.RUnlock()
	return rs.rootCID
}

// GetTerminalCID returns the terminal CID (CID of terminating DAG entity).
// This method is safe for concurrent use.
func (rs *RetrievalState) GetTerminalCID() cid.Cid {
=======
// GetFailedProviders returns the list of failed providers
func (rs *State) GetFailedProviders() []peer.ID {
>>>>>>> ad91ddb5
	rs.mu.RLock()
	defer rs.mu.RUnlock()
	return rs.terminalCID
}

// formatPeerIDs converts a slice of peer IDs to a formatted string with a prefix.
// Returns empty string if the slice is empty.
func formatPeerIDs(peers []peer.ID, prefix string) string {
	if len(peers) == 0 {
		return ""
	}
	peerStrings := make([]string, len(peers))
	for i, p := range peers {
		peerStrings[i] = p.String()
	}
	return fmt.Sprintf(", %s: %s", prefix, strings.Join(peerStrings, ", "))
}

// Summary generates a human-readable summary of the retrieval state,
// useful for timeout error messages and diagnostics.
func (rs *State) Summary() string {
	found := rs.ProvidersFound.Load()
	attempted := rs.ProvidersAttempted.Load()
	connected := rs.ProvidersConnected.Load()
	phase := rs.GetPhase()

	if found == 0 {
		return fmt.Sprintf("no providers found for the CID (phase: %s)", phase.String())
	}

	if attempted == 0 {
		return fmt.Sprintf("found %d provider(s) but none could be contacted (phase: %s)", found, phase.String())
	}

	if connected == 0 {
		// When we can't connect, show the found providers instead of failed ones
		// since all attempts effectively failed
		foundProviders := rs.GetFoundProviders()
		peersInfo := formatPeerIDs(foundProviders, "peers")
		return fmt.Sprintf("found %d provider(s), attempted %d, but none were reachable (phase: %s%s)",
			found, attempted, phase.String(), peersInfo)
	}

	failedProviders := rs.GetFailedProviders()
	failedPeersInfo := formatPeerIDs(failedProviders, "failed peers")

	if len(failedProviders) > 0 {
		return fmt.Sprintf("found %d provider(s), connected to %d, but they did not return the requested content (phase: %s%s)",
			found, connected, phase.String(), failedPeersInfo)
	}

	return fmt.Sprintf("timeout occurred after finding %d provider(s) and connecting to %d (phase: %s)",
		found, connected, phase.String())
}

// ContextWithState ensures a State exists in the context. If the context
// already contains a State, it returns the existing one. Otherwise, it creates
// a new State and adds it to the context. This function is idempotent and safe
// to call multiple times.
//
// Example:
//
//	ctx, retrievalState := retrieval.ContextWithState(ctx)
//	// Use retrievalState to track progress
//	retrievalState.SetStage(retrieval.StageProviderDiscovery)
func ContextWithState(ctx context.Context) (context.Context, *State) {
	// Check if context already has a State
	if existing := StateFromContext(ctx); existing != nil {
		return ctx, existing
	}
	// Create new one if not present
	rs := NewState()
	return context.WithValue(ctx, ContextKey, rs), rs
}

// StateFromContext retrieves the State from the context. Returns nil if no
// State is present in the context. This function is typically used by
// subsystems to check if retrieval tracking is enabled and to update the state
// if it is.
//
// Example:
//
//	if retrievalState := retrieval.StateFromContext(ctx); retrievalState != nil {
//	    retrievalState.SetStage(retrieval.StageBlockRetrieval)
//	    retrievalState.ProvidersFound.Add(1)
//	}
func StateFromContext(ctx context.Context) *State {
	if v := ctx.Value(ContextKey); v != nil {
		return v.(*State)
	}
	return nil
}

// Compile-time assertions to ensure ErrorWithState implements the expected interfaces.
var (
	_ error                       = (*ErrorWithState)(nil)
	_ interface{ Unwrap() error } = (*ErrorWithState)(nil)
)

// ErrorWithState wraps an error with retrieval state information.
// It preserves the retrieval diagnostics for programmatic access while
// providing human-readable error messages.
//
// The zero value is not useful; use WrapWithState to create instances.
type ErrorWithState struct {
	// err is the underlying error being wrapped.
	err error
	// state contains the retrieval diagnostic information.
	state *State
}

// Error returns the error message with retrieval diagnostics appended.
// Format: "original error: retrieval: diagnostic summary"
//
// If err is nil, returns a generic message. If state is nil, returns
// just the underlying error message.
func (e *ErrorWithState) Error() string {
	if e.err == nil {
		if e.state != nil {
			return fmt.Sprintf("retrieval error: %s", e.state.Summary())
		}
		return "retrieval error with no underlying cause"
	}
	if e.state != nil {
		return fmt.Sprintf("%s: retrieval: %s", e.err.Error(), e.state.Summary())
	}
	return e.err.Error()
}

// Unwrap returns the wrapped error, allowing errors.Is and errors.As to work
// with the underlying error.
func (e *ErrorWithState) Unwrap() error {
	return e.err
}

// State returns the retrieval state associated with this error. This allows
// callers to access detailed diagnostics for custom handling.
func (e *ErrorWithState) State() *State {
	return e.state
}

// WrapWithState wraps an error with retrieval state from the context.
// It returns an *ErrorWithState that preserves the state for custom handling.
//
// The error is ALWAYS wrapped if retrieval state exists in the context,
// because even "no providers found" is meaningful diagnostic information.
// If the error is already an *ErrorWithState, it returns it unchanged to
// avoid double-wrapping.
//
// Example usage in a gateway or IPFS implementation:
//
//	func fetchBlock(ctx context.Context, cid cid.Cid) (blocks.Block, error) {
//	    block, err := blockService.GetBlock(ctx, cid)
//	    if err != nil {
//	        // Wrap error with retrieval diagnostics if available
//	        return nil, retrieval.WrapWithState(ctx, err)
//	    }
//	    return block, nil
//	}
//
// Callers can then extract the state for custom handling:
//
//	var errWithState *retrieval.ErrorWithState
//	if errors.As(err, &errWithState) {
//	    state := errWithState.State()
//	    if state.ProvidersFound.Load() == 0 {
//	        // Handle "content not in network" case specially
//	    }
//	}
func WrapWithState(ctx context.Context, err error) error {
	if err == nil {
		return nil
	}

	// Check if already wrapped
	var existingErr *ErrorWithState
	if errors.As(err, &existingErr) {
		return err
	}

	if state := StateFromContext(ctx); state != nil {
		// Always wrap if we have retrieval state - even "no providers" is meaningful
		return &ErrorWithState{
			err:   err,
			state: state,
		}
	}
	return err
}<|MERGE_RESOLUTION|>--- conflicted
+++ resolved
@@ -134,7 +134,7 @@
 
 // addProvider is a helper to add a provider to a sample list with size limit.
 // Only the first MaxProvidersSampleSize providers are kept to prevent unbounded memory growth.
-func (rs *RetrievalState) addProvider(list *[]peer.ID, peerID peer.ID) {
+func (rs *State) addProvider(list *[]peer.ID, peerID peer.ID) {
 	rs.mu.Lock()
 	defer rs.mu.Unlock()
 	if len(*list) < MaxProvidersSampleSize {
@@ -144,19 +144,18 @@
 
 // AddFoundProvider records a provider peer ID that was discovered during provider search.
 // This method is safe for concurrent use.
-func (rs *RetrievalState) AddFoundProvider(peerID peer.ID) {
+func (rs *State) AddFoundProvider(peerID peer.ID) {
 	rs.addProvider(&rs.foundProviders, peerID)
 }
 
 // AddFailedProvider records a provider peer ID that failed to deliver the requested content.
 // This method is safe for concurrent use.
-<<<<<<< HEAD
-func (rs *RetrievalState) AddFailedProvider(peerID peer.ID) {
+func (rs *State) AddFailedProvider(peerID peer.ID) {
 	rs.addProvider(&rs.failedProviders, peerID)
 }
 
 // getProviders is a helper to get a cloned list of providers.
-func (rs *RetrievalState) getProviders(list []peer.ID) []peer.ID {
+func (rs *State) getProviders(list []peer.ID) []peer.ID {
 	rs.mu.RLock()
 	defer rs.mu.RUnlock()
 	return slices.Clone(list)
@@ -164,31 +163,27 @@
 
 // GetFoundProviders returns a sample of found providers (up to MaxProvidersSampleSize).
 // This is not all providers, just the first few for diagnostic purposes.
-func (rs *RetrievalState) GetFoundProviders() []peer.ID {
+func (rs *State) GetFoundProviders() []peer.ID {
 	return rs.getProviders(rs.foundProviders)
 }
 
 // GetFailedProviders returns a sample of failed providers (up to MaxProvidersSampleSize).
 // This is not all providers, just the first few for diagnostic purposes.
-func (rs *RetrievalState) GetFailedProviders() []peer.ID {
+func (rs *State) GetFailedProviders() []peer.ID {
 	return rs.getProviders(rs.failedProviders)
 }
 
 // SetRootCID sets the root CID (first CID in the path).
 // This method is safe for concurrent use.
-func (rs *RetrievalState) SetRootCID(c cid.Cid) {
-=======
-func (rs *State) AddFailedProvider(peerID peer.ID) {
->>>>>>> ad91ddb5
+func (rs *State) SetRootCID(c cid.Cid) {
 	rs.mu.Lock()
 	defer rs.mu.Unlock()
 	rs.rootCID = c
 }
 
-<<<<<<< HEAD
 // SetTerminalCID sets the terminal CID (CID of terminating DAG entity).
 // This method is safe for concurrent use.
-func (rs *RetrievalState) SetTerminalCID(c cid.Cid) {
+func (rs *State) SetTerminalCID(c cid.Cid) {
 	rs.mu.Lock()
 	defer rs.mu.Unlock()
 	rs.terminalCID = c
@@ -196,7 +191,7 @@
 
 // GetRootCID returns the root CID (first CID in the path).
 // This method is safe for concurrent use.
-func (rs *RetrievalState) GetRootCID() cid.Cid {
+func (rs *State) GetRootCID() cid.Cid {
 	rs.mu.RLock()
 	defer rs.mu.RUnlock()
 	return rs.rootCID
@@ -204,11 +199,7 @@
 
 // GetTerminalCID returns the terminal CID (CID of terminating DAG entity).
 // This method is safe for concurrent use.
-func (rs *RetrievalState) GetTerminalCID() cid.Cid {
-=======
-// GetFailedProviders returns the list of failed providers
-func (rs *State) GetFailedProviders() []peer.ID {
->>>>>>> ad91ddb5
+func (rs *State) GetTerminalCID() cid.Cid {
 	rs.mu.RLock()
 	defer rs.mu.RUnlock()
 	return rs.terminalCID
